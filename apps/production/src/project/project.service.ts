import * as net from 'net'
import {
  ForbiddenException,
  Injectable,
  BadRequestException,
  UnprocessableEntityException,
  InternalServerErrorException,
  ConflictException,
  NotFoundException,
} from '@nestjs/common'
import { InjectRepository } from '@nestjs/typeorm'
import { Repository } from 'typeorm'
import { customAlphabet } from 'nanoid'
import handlebars from 'handlebars'
import puppeteer from 'puppeteer'
import * as CryptoJS from 'crypto-js'
import * as _isEmpty from 'lodash/isEmpty'
import * as _size from 'lodash/size'
import * as _join from 'lodash/join'
import * as _map from 'lodash/map'
import * as _pick from 'lodash/pick'
import * as _trim from 'lodash/trim'
import * as _findIndex from 'lodash/findIndex'
import * as _filter from 'lodash/filter'
import * as _includes from 'lodash/includes'
import * as _reduce from 'lodash/reduce'
import * as dayjs from 'dayjs'
import * as utc from 'dayjs/plugin/utc'
import { compareSync } from 'bcrypt'
import { firstValueFrom } from 'rxjs'
import { HttpService } from '@nestjs/axios'
import { AxiosError } from 'axios'

import { UserService } from '../user/user.service'
import { ActionTokensService } from '../action-tokens/action-tokens.service'
import { ActionTokenType } from '../action-tokens/action-token.entity'
import { MailerService } from '../mailer/mailer.service'
import { LetterTemplate } from '../mailer/letter'
import { Pagination, PaginationOptionsInterface } from '../common/pagination'
import { Project } from './entity/project.entity'
import { ProjectShare, Role } from './entity/project-share.entity'
import { ProjectDTO } from './dto/project.dto'
import { UserType } from '../user/entities/user.entity'
import { MAX_PROJECT_PASSWORD_LENGTH } from './dto/project-password.dto'
import {
  isValidPID,
  redisProjectCountCacheTimeout,
  getRedisUserCountKey,
  redis,
  IP_REGEX,
  ORIGINS_REGEX,
  getRedisProjectKey,
  redisProjectCacheTimeout,
  isDevelopment,
  PRODUCTION_ORIGIN,
  getRedisUserUsageInfoKey,
  redisUserUsageinfoCacheTimeout,
  TRAFFIC_COLUMNS,
  EMAIL_ACTION_ENCRYPTION_KEY,
  ALL_COLUMNS,
  TRAFFIC_METAKEY_COLUMNS,
} from '../common/constants'
import { clickhouse } from '../common/integrations/clickhouse'
import { IUsageInfoRedis } from '../user/interfaces'
import { ProjectSubscriber, Funnel } from './entity'
import { AddSubscriberType } from './types'
import {
  CreateProjectDTO,
  GetSubscribersQueriesDto,
  UpdateProjectDto,
  UpdateSubscriberBodyDto,
  FunnelCreateDTO,
  FunnelUpdateDTO,
} from './dto'
import { ReportFrequency } from './enums'
import { nFormatter } from '../common/utils'
import { browserArgs } from '../og-image/og-image.service'
<<<<<<< HEAD
=======
import { CreateProjectViewDto } from './dto/create-project-view.dto'
import { TimeFrameQueryEnum } from './dto/get-prediction-query.dto'
>>>>>>> e281e690
import { AppLoggerService } from '../logger/logger.service'

dayjs.extend(utc)

// A list of characters that can be used in a Project ID
const LEGAL_PID_CHARACTERS =
  '1234567890QWERTYUIOPASDFGHJKLZXCVBNMqwertyuiopasdfghjklzxcvbnm'
export const generateProjectId = customAlphabet(LEGAL_PID_CHARACTERS, 12)

// const updateProjectRedis = async (id: string, project: Project) => {
//   const key = getRedisProjectKey(id)

//   try {
//     await redis.set(
//       key,
//       JSON.stringify(project),
//       'EX',
//       redisProjectCacheTimeout,
//     )
//   } catch {
//     await redis.del(key)
//   }
// }

const DEFAULT_USAGE_INFO = {
  total: 0,
  traffic: 0,
  customEvents: 0,
  captcha: 0,
  errors: 0,
}

export const deleteProjectRedis = async (id: string) => {
  const key = getRedisProjectKey(id)

  try {
    await redis.del(key)
  } catch (e) {
    console.error(`Error deleting project ${id} from redis: ${e}`)
  }
}

const deleteProjectsRedis = async (ids: string[]) => {
  await Promise.all(_map(ids, deleteProjectRedis))
}

export const processProjectUser = (project: Project): Project => {
  const { share } = project

  for (let j = 0; j < _size(share); ++j) {
    const { user } = share[j]

    if (user) {
      share[j].user = _pick(user, ['email'])
    }
  }

  return project
}

const processProjectsUser = (projects: Project[]): Project[] => {
  for (let i = 0; i < _size(projects); ++i) {
    projects[i] = processProjectUser(projects[i])
  }

  return projects
}

const WHITE_LOGO_BASE64 =
  'data:image/png;base64,iVBORw0KGgoAAAANSUhEUgAAAWkAAABQCAYAAADbeYSfAAAAAXNSR0IB2cksfwAAAAlwSFlzAAALEwAACxMBAJqcGAAAG4xJREFUeJztXQnYJUV1xQU0KLKqIAgDsikjggubygyGLSKDowQVISwiyCIi+76jBlREFIIjYQjLCIyMOA4KggMiCIKQCDpRTEZATcSYBNEoGjnW8Xb7P/vvW3Wr1/e/V+f76vtg/u5bt7pfn6q6dZdllhkxAFjOtctce9S1b7t2gmtr961XQkJCwtjDkfEzXLsFk/E7177u2hGuTXftr/rWNSEhIWHs4Mh3DdeeLiHpQfyHa5e7tqtrq5HY+9Y7ISEhYSzgCHeDAEEPgmS+1LWPubZu37onJCQkjDwc2S6bEW8sfuHa2by/7zEkJCQkjDQc0e7g2kMViPr3rh3Ut/4JCQkJIw+Ih8curn0NcmhoxVLXNupb/4SEhISxAeQw8TDXfmsk6g/1rXNCQkLCyMORLdsLXdvftcURq+lr+9Y9ISEhYaThiPZFru3p2m2u/X8EQRPz+9Y/ISEhYSThCHZl1z7o2r8j7C+t4Zq+x1EGp9ezXVvbtde4tpdrZ7j2Sdfmunapa+e7drJrb4cE7HAXkXzAExIS+ocjo5dnhPVvFYk5Bz08Dut7PDkgLoV/49oFrt3r2uOZjiHQ/v6Ia19y7XjXXuZa38NJSGgVkB30Ua590bU7XVvo2ulIcRD9ABIC/grXPt0AOef4oWvrDcHYSM5cEdM75X9qjukPrj3s2rmubdz32BK6g3vfL4bsvHxtJAjMjWOz7Hv5Q8nvny65W/Wt41gheyFXlLwQC37ouW/OEIxtU0iekTbAFfZpSLlLxgKQVWUIV/etZ124MTzPtW8FxrkEQ7AAG3m4h7yJa/MQb2/m4SGJb4Zre3uum93j2LgzeBvqr5wt+BekVfXIA+ND0rNhW7Cd3LeuIwmIK92bXbu1AhnRfnuRa5sMyLtWufYJ9LTCdP0+y7VDERd4Uxcc7+FItuqRBcaHpBcYf/O39q3rSAEShMJV7zcQ70b3Pdc+4tr6gyTk/ntF1/5XueecHsfKnNddEnQOmj/ORDJ/jCQwBiTt9H8mJG+8BQ/1re9IAHJCu49rdyOOnGkC+UFGOusosvf33PvKrsea6fR66BNHF+DkwIjM5/Qx/oT2gPEgabbbjb/1e/rWd8oie9BcOdPH+dFIkqFJg6e373Rt5UA/CxUZXHl37lMM8eL4QeR428Adrq3R9fgT2gXGgKQJN4Zjjb/zi/vWdcoBcljGw0D6OJOcYw4EuVW/AeJHvJKxP82ufUTbY1X0eW/EeAkWLLjKtSMhLnrbubaFa1tD7PZHZX//zwiZ9L9OftQjCIwPSXOBF3LD5Texdd+6TilAouIuhmSeiyFnrpznu7abaytG9nlKibz/QmAF3gYgEYRLjGP+pWsfh7jnee3H7u/PzZ4t/aL/OyCXOxD6mnc17IQOgfEhaS72GIWrLU5+A1kQpXzxFkB8nL9s+PEU8ZRr17u2fo2+6UVBk0c+KZDE9mlyfBG6vME4bkYZzqrYx3qQ6KsyJDe8EQfGhKRzQBwFroN4LhFc3HzFtS361m3oATmBpQ/wN43ENAjOguegocgoyKzLSCyaWXrzanB9H20c/341++GKnQV4nxqQudS1tZoaS8JwAmNG0oOA5JTvW43hh3tIL4VsM2j3jDFp0DGdK71TKaPvcbQBSGKkEB7jj62BvjgxHeDaz1x7MBH0eGCcSTohAPfiV3ftYIj/Ygw50+Xuu66d6NqafY+jTUC2YSE0dhqNCbvdJuGrE0YBiaQT/gIZCawFWf3+OIKYc3Imoe/n2gp9j6VtQFwOLaafY/vWNWHqIpF0wp8AOYx7tWv/4NpPEbdypr2ZbnS7jgM554DYie83PJ8z+9Y1YeoikXQCfwT00Z0DWTnHkDOj3D6PCB/nUQJkJX2P4Tkt6lvXhKmLRNJjCohZgyvn6yNIOQdXzp9DR/Zm18/zXXsHpHLJdyBeDUwGTp/jbV17dhd6KLp9zfC8aAZKkYBTBJBdJQ/Ld4akIDgG4pnEM5YDIR5O9CrqxF8XQ07SEA+M10FK3Z3k2oddO9u1D2TPcPW+dJuSgLjR0SxxL+ITHv0Kksf4JR3p+hzXDkE4J8b3XXtbFzqV6Gjx7iAY8NO1bpzcmDvlPk+7y7UNGupvXol85mCpTWaQ3Ci+cbDdWHUskOAhRn9eAwmMsoDukDw4JnEvX6HP5SHl0kLjesygyy8McthWU3R5o+Hekwr3bADxZ/6NQT96edEJ4Vme5/ECSDyATwcmait9x9nzvNT4HPhdVJ48ILvoo419cUEbTlcBqav3PshHGetGR0Jn+aYXVh1ULCCZ7q6N0JWmF2bMq+3qFqnnCUb9+EPmyv/5HeunBcEM4hOomfMEEvFYBobAT29gHJ83jGNe7DgggRNnufYjg3wfSOysV2kO0nLXrgA9D01bKF1gQRZuIVySXcvkaSwF98vIvvktk0sYADaJrN2/rQKpa+rDr13b1PNMZ7j2f0Z9/gnVJtd80WAZPwPtdg0JZDw8cxz/M+LDtmla4FbrxbEDqQNIwqLLI3TNwfFxi9VZkiXX1/aRz/QySI6NZ3ak334Iv3d+GKvW7OcYj/xDaspmxQ5LhsE9ImRyl7Y7xHTWJLhi3BGG94spSNIQt1xO/FULRBOcEN9eokNtks7knG3U40nIwtX6s8nlszj0lwzy+Yw4cU9eOEKYfk2IG91PjArnIJFwK/C36HjVN6D/oZE6F/Wf2aGu3CY/HqkjV5enQd5R2/rRtvqdgD7cLe1Uow8Snq9U2C01xzDb8Ex/DmPkKeQjm4tqZdssoBmE+WW8Zh5MPZLmznZeQ3qQIGcUdGiKpGkjD5XhykFTUlQ5LgjxWiYp6rBS8eY8Gx3tn7GeGly60x7HlWEv5JyNgT7aT3g1DWMROsyrDAnXrgKSNQ9uOSG+oCXdeAZxvEEXrpIqmYrcfbvAv9JlpsPS3OAG2dY8wyZfdHfdhhDf9rYIOgflXwhP8jBMPZLmmVRTz43nSBsVdGiEpDNZ3K1aF6g3w/j9ueu2hM3MQTfm6cWbuaL7KOKz0XHWvxI9k/PAOA7x6PoI5JSdK20eEGh1BLmqmhHurTGdV4YQblXwh8fdC7dprPysHq5U1G9zyAfmA1PMbhSWVir/IsMYz6gom4dToQNu/j04CUA+3Njo2Trg5MRvsnTyw9Qj6abAItJvKtGhMZLO5LEIxu8N+vAaplvwmqggK/R7DfL43k9G0ewKOTSLAT9aVuqutMJpC9BXTQwz37BwLXMvayfLlUihht7WIpoWPODa+117UUO6Let5roM4rIJsEs33DbKZJ7iK7scZZN9ukMNkXFXqa9YFD7RP8Ty7cSNpHqS9RtGhaZLmwvXTRr148OvNUw2bKyRBb47JbsGGweWgqw59GWsdFLUF6Kvj40qupT+rFpY9twfdzzS+Ays4w9N0Q/eourrRXzW0Ir2tgty/NsjN8apI2fzI7jLI9Z+eL/Nn98BYcNJltR+69rEIA/Of075vWZ0Ngr/pV5ToNGokTTMAd7varo1nN5t73lGjJJ3J5PlDqJBADtqQNTkM+LMswkj25Y4WkC2EBq42uZI6WBUwBIDYH7UHsa9yj+aa9bmO1c/9NOmS92vDy4wBSZD+ltyS8YdcRTf6oD4U6IfkY/YzhkySX4gYx/mROjNoJGT/Y8EFrzcPJCGVdZfDRcxnIFG0pQeREPPWWyFeDtZ3ze9vhYIc7nB2gvhZ+9p1Bvn3GOSo/tyoRtK0u9J9802QZ5LL4tkYXRvJNw9k15KfvIfTaIGkM7nbwO77/nEUvi+Iy+Fiw700HW/nU4S+nsUfIsmZzt90w2rlYKpJQHJhaHiHcs8VyvXzu9Y/04cfHsmUs3fTtk++X668ZqCCmyHkgwrpdF6EPPre/yxCf54VmM49IBP2pQaZJwbkcHKyHCDx2XJXxkNQ05kAZJKi3XOpQT4nwJ0tckv6aT3iEHEkzd8QdzgzDXJzd7VdDNe2RdKcNFjh6HeGsZEzXz1wLw/ezzHee2lIERIcwzF5AMTyM/QamIEeQ6ZjATHMayiNKHT//lnl+gVd61/Qi+51XJE9pehXB9xOclKO8saAnEyHDjjpFWQlqXdX0H22UfaqCH+w9Cjxkj5snjfcqVwXkqXIZ+Nhr2Wy4q4vOgEZho+kSdDm8xIYOQgtkXQmm772NxjH9zAyrxzIu9VMsINgorWwCyiE9bk0X8v6YJoAlYOcnG/l2g4Q+820WB0g5gINpXZH6CS9sJnRVQdkVT0D4rkRa8cMgasZBvyYP3rIym+BQfZrDbJoL76ygt5cVVl0pbkhZOu+KiCDUauWbe5Nrq1ifY4l/XClRjfKUHg0//76CvKHiaRpV55kX28CaJGkM/msGRrycsrBRRB/P5ZUxDTJvbnp59EIIKtFuo0xmpGzTb6V5taRHwdnXNqlTAViIQcpGjSS/pRyfe8knQMyifHgjmlgY8wDFvAwK2ZVs4dB5iUGOUzOFSqQWwZOVt7gAcjkFiqmQDneA0P3978z6MMPbEOfHAsgO1mL7fjUCrKHiaQZg9FKRC9aJumsj3fCZobk2QRNi6GzDC4kjsQwFseFxN9bQs25emDB2uCHAD9Jl9q0IAEDZbix+VHXA8Scw9mciVluM/wALKCtjB+O1USxEuQH6APNCN6JFfbajmU4OCCbu7LQBMAsiN5DcNhSCzTmqulkzUI4fP3mCnKHhaQ5tqBtuYYOXZA0J9NLDGO1glGYlXdhrQES+BKbQY8nwd6q1vCT9I7KPRpJ39TO6JsDxCR0Huon96Hd27zdcteebpD57oCMO2voS/OCLxvaew0yDg3oxxwT/xqQwQmuMVdUyA4g9FweryB3WEia3kGt5Y1HBySd9cM0BnW/OYKmn6iQ8k7glNoa8flActAdRy1IizEj6UE4fTeDELYl7WMZeNhhIhzImUVoB3S95/4NDff7QFPYTEU2V/ohUwdX2SGTyfYIr8bptrZqw00zvw0iqigzhoekv1KnD4MOnZB01hezNlqz5ZWBUYVvaWLcjQJyWGRJcu/DJzzyx5akc0BWgIyy42lxLBHSBmvtZ3FAFnc+Wyj3hsLAaQYLhc9eoMgmuf42cC8DS0IhvPTq6Cr8OxZRJgMMD0lfUacPgw6dkXTWH012Fte6ImhF4PlSo+kbGgGkCormvM8Pgh82t5g/9wyQB2elrk6oRtLnK9dPSZLO4fR/CcSxPiYwZr72bEvkvysgi+9zUm1GiE3v0cC9hyMczs2Uns8rkf/RwH3caWxrGF9ITp/Y2/Yr+PNYhoWk59Tpw6BD1yTN/iyHvUXQW2vtJnRoFBD3Pi2ENU9oT2JhNZB1IYShYT+ljyok/ffK9dEHNMMGiA/uW2DLpUxwctzEKJvueKFwWSYjem7hvq0D93BlwhzmzMb4pOc6rpa3KtEp9JFO0kkZ32cCcvrEEZG/g2Eh6aDXT00dOiXprE8eUv/YMPYcPP95Q1P9NwqIz+DDiuJXoxBYAXEe1xLvXKn00SRJL27jOfQBiA+ulahjEt9/KCCLNrstC/eEogA/m11HT5abAteyMsYzBmTPClxPb5iTiuNQxnZ1QFafONL6jrKxJJKeQNMkTR/3iw1jz8FcLp1WfzIDcqCj5Qc5XrlHy6tRaopAIulSQM4CPhb+/fwJprzKmVzmNAjl7qb9Ob+e+RlCuTS2GZDPmoE+LyAmXF994PpQRBhP5E2BFNDTBQwD9op4/Ymk/xJNk/SrEBe7QDPg/k313yjgJ+mDlHsuU64vJVAkklYB8f4IHagRF0bIZJDNVQF53Aqunl0fsmM/UpDP34y2+8oxK7uW7z4UQm+2icKW47ovvM46jmwsiaQn0KRNejXXvmoYdxH8JoJRuZ0DfpLeV7lHcxq/S7k+kbQCyCrWknLxMkScOkMSCoWwb3Zt6JDltBL5mvdNjrkQ08jeBj1mRowrNr96V+DOIqpqEBJJD6JJkr7AMGYNDBePLmLrU4Yn8vThZOJzfuzRRVADD7A08AF6wu1E0pGAHKo9oIx1EFwZm21mkN9FaLXLPLs8MPQdsNBsMslPGxKZ6qsBycNOJrG5P6DDg4jIBQPJRBjKl8I+Z3bcpnLujpEhaUiRjirudzlo9iD3VA8HhxjE13HtPa79I8Qvlrk0uLwneTKHQ2kCcEUeP+alisLvUu7R3ONGiqQhXhh86dNa7MNK0lyZxqyk2T4ckMmkNKw24QtjLw1+gUThLQrI15JkDeLAyOdFd1GfKyjB8HhT8do+gUTSg2gi4pCL1RiPDg30XuLEW0kJhj2yWrEvLSVnAh7ckMSDHzWaJelvKtdPOZKGkNxuEDdEJsCPTkVp7MdnbhoEzQuxsumGFMrn4TsAJHmX5vvO5O9bQzbBZxuVDx3ye30wIJcwe8P0BSSSHkTd3B1cNFiq4TwNWzAUXULXjVVijUwJa2pMfiBcfYXy8jZJ0vcp108pkoYQNG2pefpDPnN6FTS+OnMyXwtbyPgxFWRzlV6njBPDq9fwyOfHV6cCfKUqO7DVtyMpDGUpuRxIJD2IuiRtLXH3Sdi/CZoYbTlNIFUo5iA+HJbXc8ur2vyQSLrYb07QPy30Sw8FustNiqar0ddyCJskcpQWRzD0wR1V1bwhJyIcpm0tCFoEf5vb+GR7+pxt7OOskP4RffI3vGITsgZkJpKeQJ180jNgy9fBRFLkO57DWBYX/OZtRZzdhccaBGqg8qr/H6qRtBaaO6VJGkLQrHHnSyDOYIqmqn2z/JllZ8QJo1JuZEiwUujwrgz83Uw3yJ9eQTbxrSrjyfqk2c+SDIxjYE7gWnmSIYskvnfuLIJRkRFyE0lPoGplFkZDW850+J1NH7jveNgWvYwfmBZSgj6voYOSEFgJuXQFiGokrUW0NXlweIZyfSskDSHo3WHzWSZpqrZaQ188/OXZgjUtLKMBK0dDQarIx+I22MsjhQrhliEqhLqkz92N/fCkn7XsKj0/yCQ0aANnytLoclyK7ETSE6hS45DmvOsN4yPOLNzLiX6x8V5GI+rne+6Pp3luZjKbYyBZ0k6FTrb8oc5U5NPx+0fKfX2S9OnK9W2RNCsjx1YkYUY4VqhhNRMW5iwlNcgEwHB6plE8COFMcoPglmuHmmNjhecYt6RgdZSC/MMiZBNLUbNqCuSg6NsRfbJwM8PTVzPI5sKIJeN4WFu2jeZB8lp19M/6SSQ9gSiShuQcOgS23zUzfE4iWch5kCVGgaBZstx05v5wn3ITt3vrFK6l24hW++1cRT5rJ2rZz4aRpL9a+qBqAlIyLORSpoH2rTsgLpG0g3LiPBRC4EytyUMNzvhFO7cFdK+svXKLHBu9TcxVKSAmlZgJjtXNa5clghBpKJx9EJzwbofY2llr8ZWuvdy1jV3bFGLb5DujW6KvSCm9Xvg+16ypfyLpCcSSNN+XxcLA4t0zPXION8gguHCZoQnRkhmdVXItt9FzlOu/jhIXLkw9km4tVSkkab7FvasrMPlSVKixZ2zbRfR7UQX5Fp9ogiuf6MAPT7805VQtBkzSJjn8CvEBELRn3oIah4lIJD0IM0lD/KFvNoyLkyknXfXwGLa6mzm4YJ68g4JO0qW5a6G/eCZsn7QdRyLpYr/0Lb7Lo29X4DY76F0RMS7+GB8x9MsowmBe5xL5G8FGlvyhN+khQzMSbc59FALIvacqHUwikfQgYkj6QtjeN3ePwV0oZHFmqT5P0p+H4i4QOkmXOutDf/E8PJx0eIL+SXpn5Z5eSDrrm7bjWz06dwG6OTZGZtm4zjP0y+LCUTkoMtls3wjI5oflLVZbcVwkgWvQPVFz4bN+Db0TSU/ARNLump1gK5jBgD9TDvZMLu3blt8P+96jePMwkvQ5yvV3Ktf7SLr0gAo9knTWP9OIzvXo3Sbo4tjGmHhIHPJeeU8N+e8PyGYkrLcSeI2+uVNg4q86eRus4MfMSbxWFQ8kkh5EkKQh0bkWOzTNWEdX0PMLBtnIdFh/8MZhJOmTleurpCqNJekbTU+8IUBcveq6QFrBQ7BKQSsR4/FlvCOB17Gx0otE8xQi5jY4lLL+eSbD9xVTmqwKaAev7S+NRNKD8JI05N1abcdXIiJp10AfPES2envw4HjF/MZhJOlTlOu7IOkvmp96Q3B9vhRStqnN7TRf+sYdjMWXO/rimrLpt6qlieQENKupcQT0oI0xZHqpgqUoVLSpqWci6QmESPoAwzgIRtdOq6gn256wf+dH5Tf2SdJ7Kn3ErqSX9ww0lqQXmp96g4DM5EzQT1sxndvrbqt5CMFUopdDXL86qVAMyQFT5qfNH+ZmDcjfVnk29IRoLFrPoAfbjpCcKzSzWAOHiuCBEldw+6IBt8GCjomkJ6CStPv3N0LeYQj8pmol1oKYOa3nG3TT3LxJkq7i3bGP0odG0rcq1y/nGehblXs0kl4Q89DbgNNhbchHS3dHeitwi8RscxpxkyCeyJ4z3wO3YwwAWQ8t2J4DunOyYTrbSwqNK+Ba4dOZfPpMn1sif7cm9K+gD1f39Kn9AOS0fwnEg0XzRKE7Hr1gmPqXB+R0XWyl9p2Tu0PJcyq2A2r2samhj6iyXxV0yD1wfDrQY2OSextkst3fMAY2ppKo7Q3lZEzL9LH0eaCPpEvDkqGT9P1lA4A/LFyr/q2RtFbjcFnlemJ35R6NpOfHPPC2ASm8wIILrKTOD2JLyAk0iXB29t+MbNoAMiEOZ7HLMQBkgmLVe06y3BWRgHfL3hWjEWdCAlsYPVp7wkoYE0An6dKkSdBJ+m7lel8+4/cp92gkvUi5nk1LLK9VfzlBuX6e9dklJCQktA7oJP2Rkmt9EYc3K/K5FVmi3HO6cs985Xp1lQuJnivDkSXXcnWqJU65POLxJSQkJLQLyIFfGRiTvkrhWib60SpxlB4OQIj9TuUeHpCtV7ie+Q60VbHqHeD+drdyD2206xau3R66P++kcPiEhISE3gAJDdbAhD3MfrcX5OBHy4PMg6vtPH0c5+mDkwErNDPTHhPj+JJrqzkZ4E9kwrpktEHTPYzeDk8q1zGJz/btPOmEhISECoCcltctrshk5WqIMSQDnMXFxYc7AuOg72qdUkvEDWjYDSohISGhNiCr6ap+nlyVekN9IQd7LA1VNZsY+wj6J0KqIVQF3dtKkzElJCQk9ApI+Z6qeSSYVCcYIpn1cW0F+bRPM0w2uMKFuOJ9uUIfT2d9JLeohISE4QTEd5PRU9YVNYmNQQXLR/TByKCrI8iTIZgsc2Wuog0x31wFe+glV/cMKkj+xQkJCcMNyGqXK8qQjZpJbpjsOjoMN+uD1UVCSYW+69qBqJbWkgE0H4SkE/The1kfiaATEhKmDiBRU6yCzNBV5n94LCNN+hbTQ8K8evb0wUKNDF1eCPHV5sSwJPt/JiGJzjJV0gdrydHrY1E2jp9k41iQjSORc0JCwlDjj3+sblThXd3GAAAAAElFTkSuQmCC'

const previewHTML = `
<!DOCTYPE html>
<html lang='en'>
  <head>
    <meta charset='utf-8'>
    <meta name='viewport' content='width=device-width, initial-scale=1, shrink-to-fit=no'>
    <style>{{styles}}</style>
  </head>
  <body id='body'>
    <main>
      <div class='gradient'>
        <div class='gradient__inner'></div>
      </div>
      <div>
        <div class='title'>{{title}}</div>
        <p class='description'>{{desc}}</p>
      </div>
      <div class='footer'>
        <div class='logo'>
          <img src='${WHITE_LOGO_BASE64}' alt='' />
        </div>
        <span class='separator'>
          |
        </span>
        <span class='swetrix_desc'>
          Privacy friendly web analytics
        </span>
      </div>
    </main>
  </body>
</html>
`

const previewStyles = `
* {
  box-sizing: border-box;
}
:root {
  font-size: 16px;
  font-family: Inter, Ubuntu, sans-serif;
}
body {
  padding: 2.5rem;
  background: linear-gradient(to right, #0f172a, #1c2649);
  height: 90vh;
  color: white;
}
main {
  height: 100%;
  width: 100%;
  display: flex;
  flex-direction: column;
  justify-content: space-between;
  position: relative;
  isolation: isolate;
}
.gradient {
  position: absolute;
  filter: blur(64px);
  padding-left: 9rem;
  padding-right: 9rem;
  overflow: hidden;
  z-index: -10;
  left: 0;
  right: 0;
  top: -20px;
}
.gradient__inner {
  margin-left: auto;
  margin-right: auto;
  aspect-ratio: 1155/678;
  width: 72.1875rem;
  background-image: linear-gradient(to top right, #ff80b5, #9089fc);
  opacity: .3;
  clip-path: polygon(74.1% 44.1%, 100% 61.6%, 97.5% 26.9%, 85.5% 0.1%, 80.7% 2%, 72.5% 32.5%, 60.2% 62.4%, 52.4% 68.1%, 47.5% 58.3%, 45.2% 34.5%, 27.5% 76.7%, 0.1% 64.9%, 17.9% 100%, 27.6% 76.8%, 76.1% 97.7%, 74.1% 44.1%);
}
.footer {
  position: relative;
  display: flex;
  align-items: center;
  gap: 1rem;
  font-size: 2rem;
  font-weight: 200;
}
.swetrix_desc {
  position: absolute;
  top: 7px;
  left: calc(205px + 2rem);
}
.logo {
  width: 200px;
  height: 44px;
}
.logo img {
  width: 100%;
  height: 100%;
}
.title {
  font-size: {{fontSize}};
  text-transform: capitalize;
  margin: 0.25rem 0;
  font-weight: bold;
}
.description {
  margin-top: 3rem;
  font-size: 2.5rem;
  letter-spacing: 0.05em;
}
`

// Get dynamic font size for title depending on its length
function getFontSize(title: string) {
  if (!title) return ''
  const titleLength = title.length
  if (titleLength > 55) return '2.75rem'
  if (titleLength > 35) return '3.25rem'
  if (titleLength > 25) return '4.25rem'
  return '4.75rem'
}

const getCompiledStyles = (name: string): string => {
  return handlebars.compile(previewStyles)({
    fontSize: getFontSize(name),
  })
}

const getCompiledHTML = (title: string, desc: string, styles: string) => {
  return handlebars.compile(previewHTML)({
    title,
    desc,
    styles,
  })
}

@Injectable()
export class ProjectService {
  constructor(
    @InjectRepository(Project)
    private projectsRepository: Repository<Project>,
    @InjectRepository(ProjectShare)
    private projectShareRepository: Repository<ProjectShare>,
    private userService: UserService,
    @InjectRepository(ProjectSubscriber)
    private readonly projectSubscriberRepository: Repository<ProjectSubscriber>,
    @InjectRepository(Funnel)
    private readonly funnelRepository: Repository<Funnel>,
    private readonly actionTokens: ActionTokensService,
    private readonly mailerService: MailerService,
    private readonly httpService: HttpService,
    private readonly logger: AppLoggerService,
  ) {}

  async getRedisProject(pid: string): Promise<Project | null> {
    const pidKey = getRedisProjectKey(pid)
    let project: string | Project = await redis.get(pidKey)

    if (_isEmpty(project)) {
      // todo: optimise the relations - select
      // select only required columns
      // https://stackoverflow.com/questions/59645009/how-to-return-only-some-columns-of-a-relations-with-typeorm
      project = await this.findOne(pid, {
        relations: ['admin'],
        select: [
          'origins',
          'active',
          'admin',
          'public',
          'ipBlacklist',
          'captchaSecretKey',
          'isCaptchaEnabled',
          'passwordHash',
          'isPasswordProtected',
        ],
      })
      if (_isEmpty(project))
        throw new BadRequestException(
          'The provided Project ID (pid) is incorrect',
        )

      const share = await this.findShare({
        where: {
          project: pid,
        },
        relations: ['user'],
      })
      project = { ...project, share }

      await redis.set(
        pidKey,
        JSON.stringify(project),
        'EX',
        redisProjectCacheTimeout,
      )
    } else {
      try {
        project = JSON.parse(project)
      } catch {
        throw new InternalServerErrorException('Error while processing project')
      }
    }

    return project as Project
  }

  async paginate(
    options: PaginationOptionsInterface,
    where: Record<string, unknown> | undefined,
  ): Promise<Pagination<Project>> {
    const [results, total] = await this.projectsRepository.findAndCount({
      take: options.take || 100,
      skip: options.skip || 0,
      where,
      order: {
        name: 'ASC',
      },
      relations: ['share', 'share.user', 'funnels'],
    })

    return new Pagination<Project>({
      results: processProjectsUser(results),
      total,
    })
  }

  async paginateShared(
    options: PaginationOptionsInterface,
    where: Record<string, unknown> | undefined,
  ): Promise<Pagination<ProjectShare>> {
    const [results, total] = await this.projectShareRepository.findAndCount({
      take: options.take || 100,
      skip: options.skip || 0,
      where,
      order: {
        project: 'ASC',
      },
      relations: [
        'project',
        'project.admin',
        'project.funnels',
        'project.share',
        'project.share.user',
      ],
    })

    return new Pagination<ProjectShare>({
      results,
      total,
    })
  }

  async count(): Promise<number> {
    return this.projectsRepository.count()
  }

  async create(project: ProjectDTO | Project): Promise<Project> {
    return this.projectsRepository.save(project)
  }

  async update(id: string, projectDTO: ProjectDTO | Project): Promise<any> {
    return this.projectsRepository.update(id, projectDTO)
  }

  async delete(id: string): Promise<any> {
    return this.projectsRepository.delete(id)
  }

  async deleteMultiple(pids: string[]): Promise<any> {
    return (
      this.projectsRepository
        .createQueryBuilder()
        .delete()
        // TODO: !!! Enforce Prepared Statements and Parameterization
        .where(`id IN (${pids})`)
        .execute()
    )
  }

  async deleteMultipleShare(where: string): Promise<any> {
    return this.projectShareRepository
      .createQueryBuilder()
      .delete()
      .where(where)
      .execute()
  }

  async createShare(share: ProjectShare): Promise<ProjectShare> {
    return this.projectShareRepository.save(share)
  }

  async deleteShare(id: string): Promise<any> {
    return this.projectShareRepository.delete(id)
  }

  async updateShare(id: string, share: ProjectShare | object): Promise<any> {
    return this.projectShareRepository.update(id, share)
  }

  async findShare(params: object): Promise<ProjectShare[]> {
    return this.projectShareRepository.find(params)
  }

  async findOneShare(
    id: string,
    params: object = {},
  ): Promise<ProjectShare | null> {
    return this.projectShareRepository.findOne(id, params)
  }

  findOneWithRelations(
    id: string,
    relations = ['admin'],
  ): Promise<Project | null> {
    return this.projectsRepository.findOne(id, { relations })
  }

  findOne(id: string, params: object = {}): Promise<Project | null> {
    return this.projectsRepository.findOne(id, params)
  }

  findWhere(
    where: Record<string, unknown>,
    relations?: string[],
  ): Promise<Project[]> {
    return this.projectsRepository.find({ where, relations })
  }

  find(params: object): Promise<Project[]> {
    return this.projectsRepository.find(params)
  }

  findOneWhere(
    where: Record<string, unknown>,
    params: object = {},
  ): Promise<Project> {
    return this.projectsRepository.findOne({ where, ...params })
  }

  allowedToView(
    project: Project,
    uid: string | null,
    password?: string | null,
  ): void {
    if (
      project.public ||
      uid === project.admin?.id ||
      _findIndex(project.share, ({ user }) => user?.id === uid) !== -1
    ) {
      return null
    }

    if (project.isPasswordProtected && password) {
      if (
        _size(password) <= MAX_PROJECT_PASSWORD_LENGTH &&
        compareSync(password, project.passwordHash)
      ) {
        return null
      }

      throw new ConflictException('Incorrect password')
    }

    if (project.isPasswordProtected && uid !== project.admin?.id) {
      throw new ForbiddenException('This project is password protected')
    }

    throw new ForbiddenException('You are not allowed to view this project')
  }

  allowedToManage(
    project: Project,
    uid: string,
    roles: Array<UserType> = [],
    message = 'You are not allowed to manage this project',
  ): void {
    if (
      uid === project.admin?.id ||
      _includes(roles, UserType.ADMIN) ||
      _findIndex(
        project.share,
        share => share.user?.id === uid && share.role === Role.admin,
      ) !== -1
    ) {
      return null
    }

    throw new ForbiddenException(message)
  }

  async isPIDUnique(pid: string): Promise<boolean> {
    const project = await this.findOne(pid)

    return !project
  }

  async checkIfIDUnique(pid: string): Promise<void> {
    const isUnique = this.isPIDUnique(pid)

    if (!isUnique) {
      throw new BadRequestException('Selected project ID is already in use')
    }
  }

  async deleteByFilters(
    pid: string,
    type: string,
    filters: string,
  ): Promise<void> {
    if (!type || _isEmpty(filters)) {
      return
    }

    if (!_includes(TRAFFIC_COLUMNS, type)) {
      throw new UnprocessableEntityException(
        `The provided type (${type}) is incorrect`,
      )
    }

    let query = `ALTER TABLE analytics DELETE WHERE pid={pid:FixedString(12)} AND (`

    const params = {
      pid,
    }

    for (let i = 0; i < _size(filters); ++i) {
      if (i > 0) {
        query += ' OR '
      }

      const key = `filter_${i}`
      query += `${type}={${key}:String}`
      params[key] = filters[i]
    }

    query += ')'

    await clickhouse.query({
      query,
      query_params: params,
    })
  }

  async removeDataFromClickhouse(
    pid: string,
    from: string,
    to: string,
  ): Promise<void> {
    const queryAnalytics =
      'ALTER TABLE analytics DELETE WHERE pid = {pid:FixedString(12)} AND created BETWEEN {from:String} AND {to:String}'
    const queryCustomEvents =
      'ALTER TABLE customEV DELETE WHERE pid = {pid:FixedString(12)} AND created BETWEEN {from:String} AND {to:String}'
    const queryPerformance =
      'ALTER TABLE performance DELETE WHERE pid = {pid:FixedString(12)} AND created BETWEEN {from:String} AND {to:String}'
    const queryErrors =
      'ALTER TABLE errors DELETE WHERE pid = {pid:FixedString(12)} AND created BETWEEN {from:String} AND {to:String}'
    const queryErrorStatuses =
      'ALTER TABLE error_statuses DELETE WHERE pid = {pid:FixedString(12)} AND created BETWEEN {from:String} AND {to:String}'
    const params = {
      params: {
        pid,
        from,
        to,
      },
    }

    await Promise.all([
      clickhouse.query({
        query: queryAnalytics,
        query_params: params,
      }),
      clickhouse.query({
        query: queryCustomEvents,
        query_params: params,
      }),
      clickhouse.query({
        query: queryPerformance,
        query_params: params,
      }),
      clickhouse.query({
        query: queryErrors,
        query_params: params,
      }),
      clickhouse.query({
        query: queryErrorStatuses,
        query_params: params,
      }),
    ])
  }

  validateOrigins(
    projectDTO: ProjectDTO | UpdateProjectDto | CreateProjectDTO,
  ) {
    if (_size(_join(projectDTO.origins, ',')) > 300)
      throw new UnprocessableEntityException(
        'The list of allowed origins has to be smaller than 300 symbols',
      )

    _map(projectDTO.origins, host => {
      if (!ORIGINS_REGEX.test(_trim(host))) {
        throw new ConflictException(`Host ${host} is not correct`)
      }
    })
  }

  validateIPBlacklist(
    projectDTO: ProjectDTO | UpdateProjectDto | CreateProjectDTO,
  ) {
    if (_size(_join(projectDTO.ipBlacklist, ',')) > 300)
      throw new UnprocessableEntityException(
        'The list of allowed blacklisted IP addresses must be less than 300 characters.',
      )
    _map(projectDTO.ipBlacklist, ip => {
      if (!net.isIP(_trim(ip)) && !IP_REGEX.test(_trim(ip))) {
        throw new ConflictException(`IP address ${ip} is not correct`)
      }
    })
  }

  validateProject(
    projectDTO: ProjectDTO | UpdateProjectDto | CreateProjectDTO,
    creatingProject = false,
  ) {
    if (_size(projectDTO.name) > 50)
      throw new UnprocessableEntityException('The project name is too long')

    if (creatingProject) {
      return
    }

    // @ts-ignore
    if (projectDTO?.id && !isValidPID(projectDTO.id))
      throw new UnprocessableEntityException(
        'The provided Project ID (pid) is incorrect',
      )

    this.validateOrigins(projectDTO)
    this.validateIPBlacklist(projectDTO)
  }

  // Returns amount of existing events starting from month
  async getRedisCount(uid: string): Promise<number | null> {
    const countKey = getRedisUserCountKey(uid)
    let count: string | number = await redis.get(countKey)

    if (_isEmpty(count)) {
      const monthStart = dayjs
        .utc()
        .startOf('month')
        .format('YYYY-MM-DD HH:mm:ss')
      const monthEnd = dayjs.utc().endOf('month').format('YYYY-MM-DD HH:mm:ss')

      const pids = await this.find({
        where: {
          admin: uid,
        },
        select: ['id'],
      })

      if (_isEmpty(pids)) {
        return 0
      }

      const selector = `
        WHERE pid IN (${_join(
          _map(pids, el => `'${el.id}'`),
          ',',
        )})
        AND created BETWEEN '${monthStart}' AND '${monthEnd}'
      `

      const countEVQuery = `SELECT count() FROM analytics ${selector}`
      const countCustomEVQuery = `SELECT count() FROM customEV ${selector}`
      const countCaptchaQuery = `SELECT count() FROM captcha ${selector}`
      const countErrorsQuery = `SELECT count() FROM errors ${selector}`

      const { data: pageviews } = await clickhouse
        .query({
          query: countEVQuery,
        })
        .then(resultSet => resultSet.json())
      const { data: customEvents } = await clickhouse
        .query({
          query: countCustomEVQuery,
        })
        .then(resultSet => resultSet.json())
      const { data: captcha } = await clickhouse
        .query({
          query: countCaptchaQuery,
        })
        .then(resultSet => resultSet.json())
      const { data: errors } = await clickhouse
        .query({
          query: countErrorsQuery,
        })
        .then(resultSet => resultSet.json())

      count =
        pageviews[0]['count()'] +
        customEvents[0]['count()'] +
        captcha[0]['count()'] +
        errors[0]['count()']

      await redis.set(countKey, `${count}`, 'EX', redisProjectCountCacheTimeout)
    } else {
      try {
        count = Number(count)
      } catch (reason) {
        count = 0
        console.error(`[ERROR][project -> getRedisCount] ${reason}`)
        throw new InternalServerErrorException('Error while processing project')
      }
    }

    return count as number
  }

  async getRedisUsageInfo(uid: string): Promise<IUsageInfoRedis | null> {
    const key = getRedisUserUsageInfoKey(uid)
    let info: string | IUsageInfoRedis = await redis.get(key)

    if (_isEmpty(info)) {
      const monthStart = dayjs
        .utc()
        .startOf('month')
        .format('YYYY-MM-DD HH:mm:ss')
      const monthEnd = dayjs.utc().endOf('month').format('YYYY-MM-DD HH:mm:ss')

      const pids = await this.find({
        where: {
          admin: uid,
        },
        select: ['id'],
      })

      if (_isEmpty(pids)) {
        return DEFAULT_USAGE_INFO
      }

      const selector = `
        WHERE pid IN (${_join(
          _map(pids, el => `'${el.id}'`),
          ',',
        )})
        AND created BETWEEN '${monthStart}' AND '${monthEnd}'
      `

      const countEVQuery = `SELECT count() FROM analytics ${selector}`
      const countCustomEVQuery = `SELECT count() FROM customEV ${selector}`
      const countCaptchaQuery = `SELECT count() FROM captcha ${selector}`
      const countErrorsQuery = `SELECT count() FROM errors ${selector}`

      const { data: rawTraffic } = await clickhouse
        .query({
          query: countEVQuery,
        })
        .then(resultSet => resultSet.json())
      const { data: rawCustomEvents } = await clickhouse
        .query({
          query: countCustomEVQuery,
        })
        .then(resultSet => resultSet.json())
      const { data: rawCaptcha } = await clickhouse
        .query({
          query: countCaptchaQuery,
        })
        .then(resultSet => resultSet.json())
      const { data: rawErrors } = await clickhouse
        .query({
          query: countErrorsQuery,
        })
        .then(resultSet => resultSet.json())

      const traffic = rawTraffic[0]['count()']
      const customEvents = rawCustomEvents[0]['count()']
      const captcha = rawCaptcha[0]['count()']
      const errors = rawErrors[0]['count()']

      const total = traffic + customEvents + captcha + errors

      info = {
        total,
        traffic,
        customEvents,
        captcha,
        errors,
      }

      await redis.set(
        key,
        JSON.stringify(info),
        'EX',
        redisUserUsageinfoCacheTimeout,
      )
    } else {
      try {
        info = JSON.parse(info)
      } catch (reason) {
        console.error(`[ERROR][project -> getRedisUsageInfo] ${reason}`)
        info = DEFAULT_USAGE_INFO
      }
    }

    return info as IUsageInfoRedis
  }

  async clearProjectsRedisCache(uid: string): Promise<void> {
    const projects = await this.findWhere({
      admin: uid,
    })

    if (_isEmpty(projects)) {
      return
    }

    const pids = _map(projects, 'id')

    await deleteProjectsRedis(pids)
  }

  async clearProjectsRedisCacheByEmail(email: string): Promise<void> {
    const user = await this.userService.findOneWhere({ email })

    if (!user) {
      return
    }

    await this.clearProjectsRedisCache(user.id)
  }

  async clearProjectsRedisCacheBySubId(subID: string): Promise<void> {
    const user = await this.userService.findOneWhere({ subID })

    if (!user) {
      return
    }

    await this.clearProjectsRedisCache(user.id)
  }

  async getProject(projectId: string, userId: string) {
    return this.projectsRepository.findOne({
      where: {
        id: projectId,
        admin: { id: userId },
      },
      relations: ['admin'],
    })
  }

  async getPIDsWhereAnalyticsDataExists(
    projectIds: string[],
  ): Promise<string[]> {
    if (_isEmpty(projectIds)) {
      return []
    }

    const params = _reduce(
      projectIds,
      (acc, curr, index) => ({
        ...acc,
        [`pid_${index}`]: curr,
      }),
      {},
    )

    const pids = _join(
      _map(params, (val, key) => `{${key}:FixedString(12)}`),
      ',',
    )

    const query = `
      SELECT
        pid,
        CASE
          WHEN EXISTS (
            SELECT 1
            FROM analytics
            WHERE pid IN (${pids})
          )
          OR EXISTS (
            SELECT 1
            FROM customEV
            WHERE pid IN (${pids})
          )
          THEN 1
          ELSE 0
        END AS exists
      FROM
      (
        SELECT DISTINCT pid
        FROM
        (
          SELECT pid
          FROM analytics
          WHERE pid IN (${pids})
          UNION ALL
          SELECT pid
          FROM customEV
          WHERE pid IN (${pids})
        ) AS t
      );
    `

    const { data } = await clickhouse
      .query({
        query,
        query_params: params,
      })
      .then(resultSet => resultSet.json())

    return _map(data, ({ pid }) => pid)
  }

  async getPIDsWhereErrorsDataExists(projectIds: string[]): Promise<string[]> {
    if (_isEmpty(projectIds)) {
      return []
    }

    const params = _reduce(
      projectIds,
      (acc, curr, index) => ({
        ...acc,
        [`pid_${index}`]: curr,
      }),
      {},
    )

    const pids = _join(
      _map(params, (val, key) => `{${key}:FixedString(12)}`),
      ',',
    )

    const query = `
      SELECT
        pid,
        CASE
          WHEN EXISTS (
            SELECT 1
            FROM errors
            WHERE pid IN (${pids})
          )
          THEN 1
          ELSE 0
        END AS exists
      FROM
      (
        SELECT DISTINCT pid
        FROM errors
        WHERE pid IN (${pids})
      );
    `

    const { data } = await clickhouse
      .query({
        query,
        query_params: params,
      })
      .then(resultSet => resultSet.json())

    return _map(data, ({ pid }) => pid)
  }

  async getSubscriberByEmail(projectId: string, email: string) {
    return this.projectSubscriberRepository.findOne({
      where: { projectId, email },
    })
  }

  async addSubscriber(data: AddSubscriberType) {
    const subscriber = await this.projectSubscriberRepository.save({ ...data })
    await this.sendSubscriberInvite(data, subscriber.id)
    return subscriber
  }

  async sendSubscriberInvite(data: AddSubscriberType, subscriberId: string) {
    const { userId, projectId, projectName, email, origin } = data
    const actionToken = await this.actionTokens.createActionToken(
      userId,
      ActionTokenType.ADDING_PROJECT_SUBSCRIBER,
      `${projectId}:${subscriberId}`,
    )
    const url = `${origin}/projects/${projectId}/subscribers/invite?token=${actionToken.id}`
    await this.mailerService.sendEmail(
      email,
      LetterTemplate.ProjectSubscriberInvitation,
      {
        url,
        projectName,
      },
    )
  }

  async getProjectById(projectId: string) {
    return this.projectsRepository.findOne({
      where: { id: projectId },
      relations: ['admin'],
    })
  }

  async findOneSubscriber(where: Record<string, unknown>) {
    return this.projectSubscriberRepository.findOne({ where })
  }

  async getSubscriber(projectId: string, subscriberId: string) {
    return this.projectSubscriberRepository.findOne({
      where: { id: subscriberId, projectId },
    })
  }

  async getSubscriberById(id: string) {
    return this.projectSubscriberRepository.findOne({
      where: { id },
    })
  }

  async confirmSubscriber(
    projectId: string,
    subscriberId: string,
    token: string,
  ) {
    await this.projectSubscriberRepository.update(
      { id: subscriberId, projectId },
      { isConfirmed: true },
    )
    await this.actionTokens.deleteActionToken(token)
  }

  async getSubscribers(projectId: string, queries: GetSubscribersQueriesDto) {
    const [subscribers, count] =
      await this.projectSubscriberRepository.findAndCount({
        skip: Number(queries.offset) || 0,
        take: Number(queries.limit) > 100 ? 100 : Number(queries.limit) || 100,
        where: { projectId },
      })
    return { subscribers, count }
  }

  async createFunnel(projectId: string, data: FunnelCreateDTO) {
    const funnel = await this.funnelRepository.save({
      ...data,
      project: { id: projectId },
    })
    return funnel
  }

  async getFunnels(projectId: string) {
    return this.funnelRepository.find({
      where: { project: { id: projectId } },
    })
  }

  async getFunnel(funnelId: string, projectId: string) {
    return this.funnelRepository.findOne({
      where: { id: funnelId, project: { id: projectId } },
    })
  }

  async updateFunnel(data: FunnelUpdateDTO) {
    return this.funnelRepository.update({ id: data.id }, data)
  }

  async deleteFunnel(id: string) {
    return this.funnelRepository.delete({ id })
  }

  async updateSubscriber(
    projectId: string,
    subscriberId: string,
    data: UpdateSubscriberBodyDto,
  ) {
    await this.projectSubscriberRepository.update(
      { id: subscriberId, projectId },
      data,
    )
    return this.getSubscriber(projectId, subscriberId)
  }

  async removeSubscriber(projectId: string, subscriberId: string) {
    await this.projectSubscriberRepository.delete({
      id: subscriberId,
      projectId,
    })
  }

  async removeSubscriberById(id: string) {
    await this.projectSubscriberRepository.delete({
      id,
    })
  }

  async getSubscribersForReports(reportFrequency: ReportFrequency) {
    return this.projectSubscriberRepository.find({
      relations: ['project'],
      where: { reportFrequency, isConfirmed: true },
    })
  }

  async getSubscriberProjects(subscriberId: string) {
    const projects = await this.projectSubscriberRepository.find({
      relations: ['project'],
      where: { id: subscriberId },
    })
    return projects.map(project => project.project)
  }

  async getOwnProject(projectId: string, userId: string) {
    return this.projectsRepository.findOne({
      where: { id: projectId, admin: { id: userId } },
    })
  }

  createUnsubscribeKey(subscriberId: string): string {
    return encodeURIComponent(
      CryptoJS.Rabbit.encrypt(
        subscriberId,
        EMAIL_ACTION_ENCRYPTION_KEY,
      ).toString(),
    )
  }

  decryptUnsubscribeKey(token: string): string {
    const bytes = CryptoJS.Rabbit.decrypt(
      decodeURIComponent(token),
      EMAIL_ACTION_ENCRYPTION_KEY,
    )
    return bytes.toString(CryptoJS.enc.Utf8)
  }

  async transferProject(
    projectId: string,
    name: string,
    userId: string,
    email: string,
    origin: string,
  ) {
    const actionToken = await this.actionTokens.createActionToken(
      userId,
      ActionTokenType.TRANSFER_PROJECT,
      projectId,
    )

    await this.projectsRepository.update(
      { id: projectId },
      {
        isTransferring: true,
      },
    )

    const confirmUrl = `${
      isDevelopment ? origin : PRODUCTION_ORIGIN
    }/project/transfer/confirm?token=${actionToken.id}`
    const cancelUrl = `${
      isDevelopment ? origin : PRODUCTION_ORIGIN
    }/project/transfer/cancel?token=${actionToken.id}`

    await this.mailerService.sendEmail(email, LetterTemplate.ProjectTransfer, {
      confirmUrl,
      cancelUrl,
      name,
    })
  }

  async confirmTransferProject(
    projectId: string,
    userId: string,
    oldAdminId: string,
    token: string,
  ) {
    await this.projectsRepository.update(
      { id: projectId },
      { admin: { id: userId }, isTransferring: false },
    )
    await this.projectShareRepository.save({
      user: { id: oldAdminId },
      project: { id: projectId },
      confirmed: true,
      role: Role.admin,
    })
    await this.actionTokens.deleteActionToken(token)
  }

  async cancelTransferProject(token: string, projectId: string) {
    await this.projectsRepository.update(
      { id: projectId },
      { isTransferring: false },
    )
    await this.actionTokens.deleteActionToken(token)
  }

  async getProjectsByUserId(userId: string) {
    return this.projectsRepository.find({
      where: { admin: { id: userId } },
    })
  }

  async getProjectByNameAndUserId(name: string, userId: string) {
    return this.projectsRepository.findOne({
      where: { name, admin: { id: userId } },
    })
  }

  getOgHTML(name: string, desc = '8k visitors in the last month') {
    const styles = getCompiledStyles(name)
    const html = getCompiledHTML(name, desc, styles)

    return html
  }

  async getOgImage(pid: string, name: string) {
    const from = dayjs
      .utc()
      .subtract(1, 'month')
      .startOf('month')
      .format('YYYY-MM-DD 00:00:00')
    const to = dayjs
      .utc()
      .subtract(1, 'month')
      .endOf('month')
      .format('YYYY-MM-DD 23:59:59')

    const formatted = nFormatter(
      await this.countVisitorsFromTo(pid, from, to),
      0,
    )
    const desc = `${formatted} visitors in the last month`

    const html = this.getOgHTML(name, desc)

    const browser = await puppeteer.launch({
      headless: true,
      args: browserArgs,
      defaultViewport: {
        width: 1200,
        height: 630,
      },
    })
    const page = await browser.newPage()

    // Set the content to our rendered HTML
    await page.setContent(html, { waitUntil: 'domcontentloaded' })

    // Wait until all images and fonts have loaded
    await page.evaluate(async () => {
      const selectors = Array.from(document.querySelectorAll('img'))
      await Promise.all([
        document.fonts.ready,
        ...selectors.map(img => {
          // Image has already finished loading, let’s see if it worked
          if (img.complete) {
            // Image loaded and has presence
            if (img.naturalHeight !== 0) return
            // Image failed, so it has no height
            throw new Error('Image failed to load')
          }
          // Image hasn’t loaded yet, added an event listener to know when it does
          // eslint-disable-next-line consistent-return
          return new Promise((resolve, reject) => {
            img.addEventListener('load', resolve)
            img.addEventListener('error', reject)
          })
        }),
      ])
    })

    const element = await page.$('#body')
    const image = await element.screenshot({
      omitBackground: true,
      type: 'jpeg',
    })
    await browser.close()

    return image
  }

  async countVisitorsFromTo(
    pid: string,
    from: string,
    to: string,
  ): Promise<number> {
    const query =
      "SELECT count() FROM analytics WHERE pid = {pid:FixedString(12)} AND created BETWEEN {from:String} AND {to:String} AND unique='1'"
    const params = { pid, from, to }
    let count = 0

    try {
      const { data } = await clickhouse
        .query({
          query,
          query_params: params,
        })
        .then(resultSet => resultSet.json())

      count = data[0]['count()']
    } catch (reason) {
      console.error(
        '[ERROR](project service -> countVisitorsFromTo) Error while counting visitors',
        reason,
      )
    }

    return count
  }

  async updateProject(id: string, data: Partial<Project>) {
    await this.projectsRepository.update({ id }, data)
  }

  async findProject(id: string, relations: string[]) {
    return this.projectsRepository.findOne({ relations, where: { id } })
  }

<<<<<<< HEAD
  async sendPredictAiRequest(id: string) {
=======
  filterUnsupportedColumns(
    filters: CreateProjectViewDto['filters'],
  ): CreateProjectViewDto['filters'] {
    if (!filters) {
      return []
    }

    return _filter(
      filters,
      ({ column }) =>
        _includes(ALL_COLUMNS, column) ||
        _includes(TRAFFIC_METAKEY_COLUMNS, column),
    )
  }

  async sendPredictAiRequest(id: string, timeframe: TimeFrameQueryEnum) {
>>>>>>> e281e690
    try {
      const { data } = await firstValueFrom(
        this.httpService.get('/predict/', {
          params: { pid: id },
        }),
      )
      return data
    } catch (error) {
      if (error instanceof AxiosError && error.response?.status === 404) {
        throw new NotFoundException(
          'Data not found. Prediction is not available for this timeframe.',
        )
      }
      this.logger.error(
        `Error receiving prediction from AI service: ${error.message}`,
      )
      return null
    }
  }
}<|MERGE_RESOLUTION|>--- conflicted
+++ resolved
@@ -75,11 +75,7 @@
 import { ReportFrequency } from './enums'
 import { nFormatter } from '../common/utils'
 import { browserArgs } from '../og-image/og-image.service'
-<<<<<<< HEAD
-=======
 import { CreateProjectViewDto } from './dto/create-project-view.dto'
-import { TimeFrameQueryEnum } from './dto/get-prediction-query.dto'
->>>>>>> e281e690
 import { AppLoggerService } from '../logger/logger.service'
 
 dayjs.extend(utc)
@@ -1361,9 +1357,6 @@
     return this.projectsRepository.findOne({ relations, where: { id } })
   }
 
-<<<<<<< HEAD
-  async sendPredictAiRequest(id: string) {
-=======
   filterUnsupportedColumns(
     filters: CreateProjectViewDto['filters'],
   ): CreateProjectViewDto['filters'] {
@@ -1379,8 +1372,7 @@
     )
   }
 
-  async sendPredictAiRequest(id: string, timeframe: TimeFrameQueryEnum) {
->>>>>>> e281e690
+  async sendPredictAiRequest(id: string) {
     try {
       const { data } = await firstValueFrom(
         this.httpService.get('/predict/', {
