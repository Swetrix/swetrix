import { firstValueFrom } from 'rxjs'
import { HttpService } from '@nestjs/axios'

import { Injectable } from '@nestjs/common'
import { Cron, CronExpression } from '@nestjs/schedule'
import { IsNull, LessThan, In, Not, Between, MoreThan, Like } from 'typeorm'
import { ConfigService } from '@nestjs/config'
import * as Paypal from '@paypal/payouts-sdk'
import * as bcrypt from 'bcrypt'
import * as dayjs from 'dayjs'
import * as utc from 'dayjs/plugin/utc'
import * as _isEmpty from 'lodash/isEmpty'
import * as _isNull from 'lodash/isNull'
import * as _size from 'lodash/size'
import * as _map from 'lodash/map'
import * as _now from 'lodash/now'
import * as _find from 'lodash/find'
import * as _includes from 'lodash/includes'
import * as _toNumber from 'lodash/toNumber'
import * as _reduce from 'lodash/reduce'
import * as _filter from 'lodash/filter'
import { HttpService } from '@nestjs/axios'
import { firstValueFrom } from 'rxjs'

import { AlertService } from '../alert/alert.service'
import { QueryCondition, QueryMetric, QueryTime } from '../alert/dto/alert.dto'
import { ExtensionsService } from '../marketplace/extensions/extensions.service'
import { Extension } from '../marketplace/extensions/entities/extension.entity'
import { ReportFrequency } from '../project/enums'
import { TelegramService } from '../integrations/telegram/telegram.service'
import { MailerService } from '../mailer/mailer.service'
import { UserService } from '../user/user.service'
import { ProjectService } from '../project/project.service'
import { ActionTokensService } from '../action-tokens/action-tokens.service'
import { ActionTokenType } from '../action-tokens/action-token.entity'
import { LetterTemplate } from '../mailer/letter'
import { AnalyticsService } from '../analytics/analytics.service'
import { PayoutsService } from '../payouts/payouts.service'
import { PayoutStatus } from '../payouts/entities/payouts.entity'
import {
  ACCOUNT_PLANS,
  PlanCode,
  BillingFrequency,
  TRIAL_DURATION,
  User,
  getNextPlan,
  DashboardBlockReason,
} from '../user/entities/user.entity'
import {
  redis,
  REDIS_SESSION_SALT_KEY,
  SEND_WARNING_AT_PERC,
  PROJECT_INVITE_EXPIRE,
  JWT_REFRESH_TOKEN_LIFETIME,
  PAYPAL_CLIENT_ID,
  PAYPAL_CLIENT_SECRET,
  TRAFFIC_SPIKE_ALLOWED_PERCENTAGE,
  isDevelopment,
} from '../common/constants'
import { clickhouse } from '../common/integrations/clickhouse'
import { CHPlanUsage } from './interfaces'
import { getRandomTip } from '../common/utils'
import { AppLoggerService } from '../logger/logger.service'
import { DiscordService } from '../integrations/discord/discord.service'
import { SlackService } from '../integrations/slack/slack.service'

dayjs.extend(utc)

let paypalClient

if (PAYPAL_CLIENT_ID && PAYPAL_CLIENT_SECRET) {
  const environment = new Paypal.core.SandboxEnvironment(
    PAYPAL_CLIENT_ID,
    PAYPAL_CLIENT_SECRET,
  )
  paypalClient = new Paypal.core.PayPalHttpClient(environment)
}

const getQueryTime = (time: QueryTime): number => {
  if (time === QueryTime.LAST_15_MINUTES) return 15 * 60
  if (time === QueryTime.LAST_30_MINUTES) return 30 * 60
  if (time === QueryTime.LAST_1_HOUR) return 60 * 60
  if (time === QueryTime.LAST_4_HOURS) return 4 * 60 * 60
  if (time === QueryTime.LAST_24_HOURS) return 24 * 60 * 60
  if (time === QueryTime.LAST_48_HOURS) return 48 * 60 * 60
  return 0
}

const getQueryTimeString = (time: QueryTime): string => {
  if (time === QueryTime.LAST_15_MINUTES) return '15 minutes'
  if (time === QueryTime.LAST_30_MINUTES) return '30 minutes'
  if (time === QueryTime.LAST_1_HOUR) return '1 hour'
  if (time === QueryTime.LAST_4_HOURS) return '4 hours'
  if (time === QueryTime.LAST_24_HOURS) return '24 hours'
  if (time === QueryTime.LAST_48_HOURS) return '48 hours'
  return '0'
}

const getQueryCondition = (condition: QueryCondition): string => {
  if (condition === QueryCondition.LESS_THAN) return '<'
  if (condition === QueryCondition.LESS_EQUAL_THAN) return '<='
  if (condition === QueryCondition.GREATER_THAN) return '>'
  if (condition === QueryCondition.GREATER_EQUAL_THAN) return '>='
  return ''
}

// TODO: Check custom events, CAPTCHA events and errors as well
const generatePlanUsageQuery = (
  users: User[],
  getDate: (user?: User) => string,
): string => {
  let query = ''

  for (let i = 0; i < _size(users); ++i) {
    const user = users[i]
    const pidsStringified = _map(user.projects, p => `'${p.id}'`).join(',')

    query += `SELECT '${
      user.id
    }' AS id, count(*) AS "count" FROM analytics WHERE pid IN (${pidsStringified}) and created > '${getDate(
      user,
    )}'`

    if (_size(users) - 1 !== i) {
      query += ' UNION ALL '
    }
  }

  return query
}

const filterUsersWithEmptyProjects = (users: User[]) => {
  return _filter(users, (user: User) => !_isEmpty(user.projects))
}

const getUsersThatExceedPlanUsage = (
  users: User[],
  usage: CHPlanUsage[],
  allowedExceed = TRAFFIC_SPIKE_ALLOWED_PERCENTAGE,
): User & { usage: number }[] => {
  const usageMap = _reduce(
    usage,
    (acc, value: CHPlanUsage) => ({
      ...acc,
      [value.id]: value.count,
    }),
    {},
  )
  const exceedingUsers = []

  for (let i = 0; i < _size(users); ++i) {
    const user = users[i]
    const allowedEvents = ACCOUNT_PLANS[user.planCode].monthlyUsageLimit

    if (usageMap[user.id] > allowedEvents + allowedEvents * allowedExceed) {
      exceedingUsers.push({
        ...user,
        usage: usageMap[user.id],
      })
    }
  }

  return exceedingUsers as User & { usage: number }[]
}

const getUserIDsThatExceedPlanUsage = (
  users: User[],
  usage: CHPlanUsage[],
  allowedExceed = TRAFFIC_SPIKE_ALLOWED_PERCENTAGE,
): string[] => {
  const usageMap = _reduce(
    usage,
    (acc, value: CHPlanUsage) => ({
      ...acc,
      [value.id]: value.count,
    }),
    {},
  )
  const exceedingUsers = []

  for (let i = 0; i < _size(users); ++i) {
    const user = users[i]
    const allowedEvents = ACCOUNT_PLANS[user.planCode].monthlyUsageLimit

    if (usageMap[user.id] > allowedEvents + allowedEvents * allowedExceed) {
      exceedingUsers.push(user.id)
    }
  }

  return exceedingUsers
}

const getUsersThatExceedContinuously = (
  users: User[],
  usage: CHPlanUsage[][],
): User & { usage: any[] }[] => {
  const transformedUsage = _map(usage, (el: CHPlanUsage[]) => {
    return _reduce(
      el,
      (acc, value: CHPlanUsage) => ({
        ...acc,
        [value.id]: value.count,
      }),
      {},
    )
  })

  const exceedingUsers = []

  for (let i = 0; i < _size(users); ++i) {
    let exceedingTimes = 0
    const user = users[i]
    const allowedEvents = ACCOUNT_PLANS[user.planCode].monthlyUsageLimit
    const userUsage = []

    for (let x = 0; x < _size(transformedUsage); ++x) {
      userUsage.push(transformedUsage[x][user.id])
      if (transformedUsage[x][user.id] > allowedEvents) {
        exceedingTimes++
      }
    }

    if (exceedingTimes === _size(usage)) {
      exceedingUsers.push({
        ...user,
        usage: userUsage,
      })
    }
  }

  return exceedingUsers as User & { usage: any[] }[]
}

const EMAIL_REPORTS_MAP = {
  [ReportFrequency.WEEKLY]: {
    type: 'w',
    dayjsParams: [1, 'w'],
    analyticsParam: '7d',
  },
  [ReportFrequency.MONTHLY]: {
    type: 'M',
    dayjsParams: [1, 'M'],
    analyticsParam: '4w',
  },
  [ReportFrequency.QUARTERLY]: {
    type: 'M',
    dayjsParams: [3, 'M'],
    analyticsParam: '3M',
  },
}

@Injectable()
export class TaskManagerService {
  constructor(
    private readonly mailerService: MailerService,
    private readonly userService: UserService,
    private readonly analyticsService: AnalyticsService,
    private readonly projectService: ProjectService,
    private readonly actionTokensService: ActionTokensService,
    private readonly alertService: AlertService,
    private readonly extensionsService: ExtensionsService,
    private readonly logger: AppLoggerService,
    private readonly telegramService: TelegramService,
    private readonly payoutsService: PayoutsService,
    private readonly configService: ConfigService,
    private readonly discordService: DiscordService,
    private readonly slackService: SlackService,
    private readonly httpService: HttpService,
  ) {}

  generateUnsubscribeUrl(
    id: string,
    type: '3rdparty' | 'user-reports',
  ): string {
    if (type === '3rdparty') {
      const token = this.projectService.createUnsubscribeKey(id)
      return `${this.configService.get(
        'CLIENT_URL',
      )}/3rd-party-unsubscribe/${token}`
    }

    const token = this.userService.createUnsubscribeKey(id)
    return `${this.configService.get(
      'CLIENT_URL',
    )}/reports-unsubscribe/${token}`
  }

  async handleUserReports(
    reportFrequency:
      | ReportFrequency.WEEKLY
      | ReportFrequency.MONTHLY
      | ReportFrequency.QUARTERLY,
  ): Promise<void> {
    const params = EMAIL_REPORTS_MAP[reportFrequency]

    const users = await this.userService.find({
      where: {
        reportFrequency,
        planCode: Not(PlanCode.none),
        dashboardBlockReason: IsNull(),
      },
      relations: ['projects'],
      select: ['id', 'email'],
    })
    const now = dayjs.utc().format('DD.MM.YYYY')
    const timeAgo = dayjs
      .utc()
      // @ts-ignore
      .subtract(...params.dayjsParams)
      .format('DD.MM.YYYY')
    const date = `${timeAgo} - ${now}`
    const tip = getRandomTip()

    const promises = _map(users, async user => {
      const { id, email, projects } = user

      // todo: move _size(projects) to query
      if (_isEmpty(projects) || _isNull(projects) || _size(projects) > 50) {
        return
      }

      const unsubscribeUrl = this.generateUnsubscribeUrl(id, 'user-reports')

      const ids = _map(projects, p => p.id)
      const data = this.analyticsService.convertSummaryToObsoleteFormat(
        await this.analyticsService.getAnalyticsSummary(
          ids,
          params.analyticsParam,
        ),
      )

      const result = {
        type: params.type,
        date,
        projects: _map(ids, (pid, index) => ({
          data: data[pid],
          name: projects[index].name,
        })),
        tip,
        unsubscribeUrl,
      }

      await this.mailerService.sendEmail(
        email,
        LetterTemplate.ProjectReport,
        result,
      )
    })

    await Promise.allSettled(promises).catch(reason => {
      this.logger.error(
        `[CRON WORKER](handleUserReports) Frequency: ${reportFrequency}; Error occured: ${reason}`,
      )
    })
  }

  async handleSubscriberReports(
    reportFrequency:
      | ReportFrequency.WEEKLY
      | ReportFrequency.MONTHLY
      | ReportFrequency.QUARTERLY,
  ): Promise<void> {
    const params = EMAIL_REPORTS_MAP[reportFrequency]

    const subscribers =
      await this.projectService.getSubscribersForReports(reportFrequency)
    const now = dayjs.utc().format('DD.MM.YYYY')
    const timeAgo = dayjs
      .utc()
      // @ts-ignore
      .subtract(...params.dayjsParams)
      .format('DD.MM.YYYY')
    const date = `${timeAgo} - ${now}`
    const tip = getRandomTip()

    const promises = _map(subscribers, async subscriber => {
      const { id, email } = subscriber
      const projects = await this.projectService.getSubscriberProjects(id)

      const unsubscribeUrl = this.generateUnsubscribeUrl(id, '3rdparty')

      const ids = projects.map(project => project.id)
      const data = this.analyticsService.convertSummaryToObsoleteFormat(
        await this.analyticsService.getAnalyticsSummary(
          ids,
          params.analyticsParam,
        ),
      )

      const result = {
        type: params.type,
        date,
        projects: _map(ids, (pid, index) => ({
          data: data[pid],
          name: projects[index].name,
        })),
        tip,
        unsubscribeUrl,
      }

      await this.mailerService.sendEmail(
        email,
        LetterTemplate.ProjectReport,
        result,
      )
    })

    await Promise.allSettled(promises).catch(reason => {
      this.logger.error(
        `[CRON WORKER](handleSubscriberReports) Frequency: ${reportFrequency}; Error: ${reason}`,
      )
    })
  }

  @Cron(CronExpression.EVERY_DAY_AT_5PM)
  async lockDashboards(): Promise<void> {
    const sevenDaysAgo = dayjs
      .utc()
      .subtract(7, 'days')
      .format('YYYY-MM-DD HH:mm:ss')

    const users = filterUsersWithEmptyProjects(
      await this.userService.find({
        where: {
          isActive: true,
          planCode: Not(In([PlanCode.none, PlanCode.trial])),
          planExceedContactedAt: MoreThan(sevenDaysAgo),
          dashboardBlockReason: IsNull(),
          isAccountBillingSuspended: false,
          cancellationEffectiveDate: IsNull(),
        },
        relations: ['projects'],
        select: ['id', 'email', 'planCode'],
      }),
    )

    if (_isEmpty(users)) {
      return
    }

    const monthlyUsageQuery = generatePlanUsageQuery(users, (user: User) =>
      dayjs.utc(user.planExceedContactedAt).format('YYYY-MM-01'),
    )

    const { data: monthlyUsage } = await clickhouse
      .query({
        query: monthlyUsageQuery,
      })
      .then(resultSet => resultSet.json<CHPlanUsage>())

    const exceedingUserIds = getUserIDsThatExceedPlanUsage(users, monthlyUsage)

    await Promise.allSettled(
      _map(users, async (user: User) => {
        const { id, email, planCode } = user

        const suggestedPlanLimit = getNextPlan(planCode)

        const data = {
          user,
          hitPercentageLimit: _includes(exceedingUserIds, user.id),
          percentageLimit: TRAFFIC_SPIKE_ALLOWED_PERCENTAGE * 100,
          billingUrl: 'https://swetrix.com/billing',
          suggestedPlanLimit,
        }

        await this.mailerService.sendEmail(
          email,
          LetterTemplate.DashboardLockedExceedingLimits,
          data,
        )
        await this.userService.update(id, {
          dashboardBlockReason: DashboardBlockReason.exceeding_plan_limits,
        })
      }),
    ).catch(reason => {
      this.logger.error(
        `[CRON WORKER](lockDashboards) Error occured: ${reason}`,
      )
    })
  }

  @Cron(CronExpression.EVERY_DAY_AT_4PM)
  async checkPlanUsage(): Promise<void> {
    const users = filterUsersWithEmptyProjects(
      await this.userService.find({
        where: {
          isActive: true,
          planCode: Not(In([PlanCode.none, PlanCode.trial])),
          planExceedContactedAt: IsNull(),
          dashboardBlockReason: IsNull(),
          isAccountBillingSuspended: false,
          cancellationEffectiveDate: IsNull(),
        },
        relations: ['projects'],
        select: ['id', 'email', 'planCode'],
      }),
    )

    if (_isEmpty(users)) {
      return
    }

    const planExceedContactedAt = dayjs.utc().format('YYYY-MM-DD HH:mm:ss')

    const thisMonthDate = dayjs.utc().format('YYYY-MM-01')
    const thisMonthQuery = generatePlanUsageQuery(users, () => thisMonthDate)

    const { data: thisMonthUsage } = await clickhouse
      .query({
        query: thisMonthQuery,
      })
      .then(resultSet => resultSet.json<CHPlanUsage>())

    const exceedingUsers = getUsersThatExceedPlanUsage(users, thisMonthUsage)

    // if there are exceeding users, contact them and let them know that their usage is > than 30% their tier allows
    if (!_isEmpty(exceedingUsers)) {
      const percExceedingUsagePromises = _map(exceedingUsers, async user => {
        const { id, email, usage, planCode } = user

        const suggestedPlanLimit = getNextPlan(planCode)

        const data = {
          user,
          hitPercentageLimit: true,
          upgradePeriodDays: 7,
          thisMonthUsage: usage,
          percentageLimit: TRAFFIC_SPIKE_ALLOWED_PERCENTAGE * 100,
          billingUrl: 'https://swetrix.com/billing',
          suggestedPlanLimit,
        }

        await this.mailerService.sendEmail(
          email,
          LetterTemplate.UsageOverLimit,
          data,
        )
        await this.userService.update(id, {
          planExceedContactedAt,
        })
      })

      await Promise.allSettled(percExceedingUsagePromises).catch(reason => {
        this.logger.error(
          `[CRON WORKER](checkPlanUsage - percExceedingUsagePromises) Error occured: ${reason}`,
        )
      })
    }

    const filteredUsers = _filter(
      users,
      user =>
        !_find(exceedingUsers, exceedingUser => exceedingUser.id === user.id),
    )

    if (_isEmpty(filteredUsers)) {
      return
    }

    const lastMonthDate = dayjs.utc().subtract(1, 'M').format('YYYY-MM-01')
    const lastMonthQuery = generatePlanUsageQuery(
      filteredUsers,
      () => lastMonthDate,
    )

    const { data: lastMonthUsage } = await clickhouse
      .query({
        query: lastMonthQuery,
      })
      .then(resultSet => resultSet.json<CHPlanUsage>())

    const continuousExceedingUsers = getUsersThatExceedContinuously(users, [
      // the order should be kept like this
      thisMonthUsage,
      lastMonthUsage,
    ])

    // if there are exceeding users, contact them and let them know that their usage more then what their tier allows for two consequetive months
    if (!_isEmpty(continuousExceedingUsers)) {
      const continuousExceedingUsagePromises = _map(
        continuousExceedingUsers,
        async user => {
          const { id, email, usage, planCode } = user

          const [userThisMonthUsage, userLastMonthUsage] = usage || []

          const suggestedPlanLimit = getNextPlan(planCode)

          const data = {
            user,
            hitPercentageLimit: false,
            upgradePeriodDays: 7,
            thisMonthUsage: userThisMonthUsage,
            lastMonthUsage: userLastMonthUsage,
            percentageLimit: TRAFFIC_SPIKE_ALLOWED_PERCENTAGE * 100,
            billingUrl: 'https://swetrix.com/billing',
            suggestedPlanLimit,
          }

          await this.mailerService.sendEmail(
            email,
            LetterTemplate.UsageOverLimit,
            data,
          )
          await this.userService.update(id, {
            planExceedContactedAt,
          })
        },
      )

      await Promise.allSettled(continuousExceedingUsagePromises).catch(
        reason => {
          this.logger.error(
            `[CRON WORKER](checkPlanUsage - continuousExceedingUsagePromises) Error occured: ${reason}`,
          )
        },
      )
    }
  }

  @Cron(CronExpression.EVERY_DAY_AT_9AM)
  async checkLeftEvents(): Promise<void> {
    const thisMonth = dayjs.utc().format('YYYY-MM-01')
    const users = await this.userService.find({
      where: [
        {
          evWarningSentOn: IsNull(),
          isActive: true,
          planCode: Not(PlanCode.none),
          dashboardBlockReason: IsNull(),
        },
        {
          evWarningSentOn: LessThan(thisMonth),
          isActive: true,
          planCode: Not(PlanCode.none),
          dashboardBlockReason: IsNull(),
        },
      ],
      relations: ['projects'],
      select: ['id', 'email', 'planCode'],
    })
    const emailParams = {
      amount: SEND_WARNING_AT_PERC,
      url: 'https://swetrix.com/billing',
    }

    const promises = _map(users, async user => {
      const { id, email, planCode, projects } = user

      if (_isEmpty(projects) || _isNull(projects)) {
        return
      }

      const maxEventsCount = ACCOUNT_PLANS[planCode].monthlyUsageLimit || 0
      const totalMonthlyEvents = await this.projectService.getRedisCount(id)

      const usedEV = (totalMonthlyEvents * 100) / maxEventsCount

      if (usedEV >= SEND_WARNING_AT_PERC) {
        await this.mailerService.sendEmail(
          email,
          LetterTemplate.TierWarning,
          emailParams,
        )
        await this.userService.update(id, {
          evWarningSentOn: dayjs.utc().format('YYYY-MM-DD HH:mm:ss'),
        })
      }
    })

    await Promise.allSettled(promises).catch(reason => {
      this.logger.error(
        `[CRON WORKER](checkLeftEvents) Error occured: ${reason}`,
      )
    })
  }

  @Cron(CronExpression.EVERY_2_HOURS)
  async deleteOldShareInvitations(): Promise<void> {
    const minDate = dayjs
      .utc()
      .subtract(PROJECT_INVITE_EXPIRE, 'h')
      .format('YYYY-MM-DD HH:mm:ss')
    await this.actionTokensService.deleteMultiple(
      `action="${ActionTokenType.PROJECT_SHARE}" AND created<"${minDate}"`,
    )
    await this.projectService.deleteMultipleShare(
      `confirmed=0 AND created<"${minDate}"`,
    )
  }

  @Cron(CronExpression.EVERY_DAY_AT_MIDNIGHT)
  async generateSessionSalt(): Promise<void> {
    const salt = await bcrypt.genSalt(10)
    await redis.set(REDIS_SESSION_SALT_KEY, salt, 'EX', 87000)
  }

  @Cron(CronExpression.EVERY_DAY_AT_MIDNIGHT)
  async cleanUpSessions(): Promise<void> {
    const delSidQuery = `ALTER TABLE analytics UPDATE sid = NULL WHERE created < '${dayjs
      .utc()
      .subtract(20, 'm')
      .format('YYYY-MM-DD HH:mm:ss')}'`

    await clickhouse.query({
      query: delSidQuery,
    })
  }

  // EVERY SUNDAY AT 2:30 AM
  @Cron('30 02 * * 0')
  async weeklyReportsHandler(): Promise<void> {
    await this.handleUserReports(ReportFrequency.WEEKLY)
  }

  // ON THE FIRST DAY OF EVERY MONTH AT 2 AM
  @Cron('0 02 1 * *')
  async monthlyReportsHandler(): Promise<void> {
    await this.handleUserReports(ReportFrequency.MONTHLY)
  }

  @Cron(CronExpression.EVERY_QUARTER)
  async quarterlyReportsHandler(): Promise<void> {
    await this.handleUserReports(ReportFrequency.QUARTERLY)
  }

  // EMAIL REPORTS, BUT FOR MULTIPLE PROJECT SUBSCRIBERS

  @Cron(CronExpression.EVERY_QUARTER)
  async handleQuarterlyReports(): Promise<void> {
    await this.handleSubscriberReports(ReportFrequency.QUARTERLY)
  }

  // ON THE FIRST DAY OF EVERY MONTH AT 3 AM
  @Cron('0 03 1 * *')
  async handleMonthlyReports(): Promise<void> {
    await this.handleSubscriberReports(ReportFrequency.MONTHLY)
  }

  // EVERY SUNDAY AT 3 AM
  @Cron('0 03 * * 0')
  async handleWeeklyReports(): Promise<void> {
    await this.handleSubscriberReports(ReportFrequency.WEEKLY)
  }

  @Cron(CronExpression.EVERY_10_MINUTES)
  async getGeneralStats(): Promise<any> {
    return this.analyticsService.getGeneralStats()
  }

  @Cron(CronExpression.EVERY_MINUTE)
  async processSessionDuration(): Promise<void> {
    const keys = await redis.keys('sd:*')
    const toSave = []
    const now = _now()

    const promises = _map(keys, async key => {
      const [start, last] = (await redis.get(key)).split(':')
      const duration = now - Number(last)

      // storing to the DB if last interaction was more than 1 minute ago
      if (duration > 60000) {
        toSave.push([key, Number(last) - Number(start)])
      }
    })

    await Promise.allSettled(promises).catch(reason => {
      this.logger.error(
        `[CRON WORKER](processSessionDuration) Error occured: ${reason}`,
      )
    })

    if (_size(toSave) > 0) {
      await redis.del(..._map(toSave, ([key]) => key))

      const setSdurQuery = `ALTER TABLE analytics UPDATE sdur = sdur + CASE ${_map(
        toSave,
        ([key, duration]) =>
          `WHEN sid = '${key.split(':')[1]}' THEN ${duration / 1000}`, // converting to seconds
      ).join(' ')} END WHERE sid IN (${_map(
        toSave,
        ([key]) => `'${key.split(':')[1]}'`,
      ).join(',')})`

      await clickhouse.query({
        query: setSdurQuery,
      })
    }
  }

  @Cron(CronExpression.EVERY_30_MINUTES)
  async checkIsTelegramChatIdConfirmed(): Promise<void> {
    const users = await this.userService.find({
      where: {
        isTelegramChatIdConfirmed: false,
      },
      select: ['id', 'telegramChatId'],
    })

    const promises = _map(users, async user => {
      const { id } = user

      await this.userService.update(id, {
        telegramChatId: null,
      })
    })

    await Promise.allSettled(promises).catch(reason => {
      this.logger.error(
        `[CRON WORKER](checkIsTelegramChatIdConfirmed) Error occured: ${reason}`,
      )
    })
  }

  @Cron(CronExpression.EVERY_2_HOURS)
  async cleanUpUnpaidSubUsers(): Promise<void> {
    const users = await this.userService.find({
      where: {
        cancellationEffectiveDate: Not(IsNull()),
      },
    })

    const promises = _map(users, async user => {
      const cancellationEffectiveDate = new Date(user.cancellationEffectiveDate)
      const now = new Date()

      if (now > cancellationEffectiveDate) {
        await this.userService.update(user.id, {
          cancellationEffectiveDate: null,
          planCode: PlanCode.none,
          dashboardBlockReason: DashboardBlockReason.subscription_cancelled,
          planExceedContactedAt: user.cancellationEffectiveDate,
          nextBillDate: null,
          subID: null,
          subUpdateURL: null,
          subCancelURL: null,
          billingFrequency: BillingFrequency.Monthly,
        })
        await this.projectService.clearProjectsRedisCache(user.id)
      }
    })

    await Promise.allSettled(promises).catch(reason => {
      this.logger.error(
        `[CRON WORKER](cleanUpUnpaidSubUsers) Error occured: ${reason}`,
      )
    })
  }

  @Cron(CronExpression.EVERY_4_HOURS)
  async trialReminder(): Promise<void> {
    const users = await this.userService.find({
      where: {
        planCode: PlanCode.trial,
        trialEndDate: Between(
          // between today & tomorrow
          new Date(),
          new Date(new Date().getTime() + 24 * 60 * 60 * 1000),
        ),
        trialReminderSent: false,
      },
    })

    const promises = _map(users, async user => {
      const { id, email } = user

      await this.userService.update(id, {
        trialReminderSent: true,
      })
      await this.mailerService.sendEmail(
        email,
        LetterTemplate.TrialEndsTomorrow,
        {
          url: 'https://swetrix.com/billing',
        },
      )
    })

    await Promise.allSettled(promises).catch(reason => {
      this.logger.error(`[CRON WORKER](trialReminder) Error occured: ${reason}`)
    })
  }

  // A temporary fix for a bug that was causing trialEndDate to be null
  @Cron(CronExpression.EVERY_10_MINUTES)
  async fixAFuckingTrialEndDateNullBug(): Promise<void> {
    const users = await this.userService.find({
      where: {
        planCode: PlanCode.trial,
        trialEndDate: IsNull(),
      },
    })

    const promises = _map(users, async user => {
      const { id, created } = user

      await this.userService.update(id, {
        trialEndDate: new Date(
          new Date(created).getTime() + TRIAL_DURATION * 24 * 60 * 60 * 1000,
        ),
      })
    })

    await Promise.allSettled(promises).catch(reason => {
      this.logger.error(
        `[CRON WORKER](fixAFuckingTrialEndDateNullBug) Error occured: ${reason}`,
      )
    })
  }

  @Cron(CronExpression.EVERY_2_HOURS)
  async trialEnd(): Promise<void> {
    const users = await this.userService.find({
      where: [
        {
          planCode: PlanCode.trial,
          trialEndDate: LessThan(new Date()),
        },
        {
          planCode: PlanCode.trial,
          trialEndDate: IsNull(),
        },
      ],
    })

    const promises = _map(users, async user => {
      const { id, email } = user

      await this.userService.update(id, {
        planCode: PlanCode.none,
        dashboardBlockReason: DashboardBlockReason.trial_ended,
        // trialEndDate: null,
      })
      await this.mailerService.sendEmail(email, LetterTemplate.TrialExpired, {
        url: 'https://swetrix.com/billing',
      })
      await this.projectService.clearProjectsRedisCache(id)
    })

    await Promise.allSettled(promises).catch(reason => {
      this.logger.error(`[CRON WORKER](trialEnd) Error occured: ${reason}`)
    })
  }

  @Cron(CronExpression.EVERY_5_MINUTES)
  async checkOnlineUsersAlerts(): Promise<void> {
    const projects = await this.projectService.findWhere(
<<<<<<< HEAD
      {
        admin: {
          planCode: Not(PlanCode.none),
          dashboardBlockReason: IsNull(),
        },
      },
      ['admin', 'admin.webhooks'],
=======
      [
        {
          admin: {
            isTelegramChatIdConfirmed: true,
            planCode: Not(PlanCode.none),
            dashboardBlockReason: IsNull(),
          },
        },
        {
          admin: {
            slackWebhookUrl: Not(IsNull()),
            planCode: Not(PlanCode.none),
            dashboardBlockReason: IsNull(),
          },
        },
        {
          admin: {
            discordWebhookUrl: Not(IsNull()),
            planCode: Not(PlanCode.none),
            dashboardBlockReason: IsNull(),
          },
        },
      ],
      ['admin'],
>>>>>>> 998e585c
    )

    const alerts = await this.alertService.findWhere(
      {
        project: In(_map(projects, 'id')),
        active: true,
        queryMetric: QueryMetric.ONLINE_USERS,
      },
      ['project'],
    )

    const promises = _map(alerts, async alert => {
      const project = _find(projects, { id: alert.project.id })

      if (alert.lastTriggered !== null) {
        const lastTriggered = new Date(alert.lastTriggered)
        const now = new Date()

        if (now.getTime() - lastTriggered.getTime() < 24 * 60 * 60 * 1000) {
          return
        }
      }

      const online = await this.analyticsService.getOnlineUserCount(project.id)
      const text = `🔔 Alert *${alert.name}* got triggered!\nYour project *${project.name}* has *${online}* online users right now!`

      if (online >= alert.queryValue) {
        // @ts-ignore
        await this.alertService.update(alert.id, {
          lastTriggered: new Date(),
        })
        if (project.admin && project.admin.isTelegramChatIdConfirmed) {
          this.telegramService.addMessage(project.admin.telegramChatId, text, {
            parse_mode: 'Markdown',
          })
        }
        if (project.admin.discordWebhookUrl) {
          await this.discordService.sendWebhook(
            project.admin.discordWebhookUrl,
            text,
<<<<<<< HEAD
=======
          )
        }

        if (project.admin.slackWebhookUrl) {
          await this.slackService.sendWebhook(
            project.admin.slackWebhookUrl,
            text,
>>>>>>> 998e585c
          )
        }

        if (project.admin.slackWebhookUrl) {
          await this.slackService.sendWebhook(
            project.admin.slackWebhookUrl,
            text,
          )
        }

        if (project.admin.webhooks) {
          for (const webhook of project.admin.webhooks) {
            if (webhook.url !== null) {
              try {
                const payload = {
                  event: 'user.alert.online-users',
                  data: {
                    alertName: alert.name,
                    projectName: project.name,
                    count: online,
                  },
                }
                // eslint-disable-next-line
                await firstValueFrom(
                  this.httpService.post(webhook.url, payload),
                )
              } catch (error) {
                this.userService.update(webhook.id, { url: null })
                this.mailerService.sendEmail(
                  project.admin.email,
                  LetterTemplate.CustomWebhookFailedSendAlert,
                  { webhookName: webhook.name },
                )
              }
            }
          }
        }
      }
    })

    await Promise.allSettled(promises).catch(reason => {
      this.logger.error(
        `[CRON WORKER](checkOnlineUsersAlerts) Error occured: ${reason}`,
      )
    })
  }

  @Cron(CronExpression.EVERY_5_MINUTES)
  async checkMetricAlerts(): Promise<void> {
    const projects = await this.projectService.findWhere(
      {
        admin: {
          planCode: Not(PlanCode.none),
          dashboardBlockReason: IsNull(),
        },
      },
      ['admin', 'admin.webhooks'],
    )

    const alerts = await this.alertService.findWhere(
      {
        project: In(_map(projects, 'id')),
        active: true,
        queryMetric: Not(QueryMetric.ONLINE_USERS),
      },
      ['project'],
    )

    const promises = _map(alerts, async alert => {
      const project = _find(projects, { id: alert.project.id })

      if (alert.lastTriggered !== null) {
        const lastTriggered = new Date(alert.lastTriggered)
        const now = new Date()

        if (now.getTime() - lastTriggered.getTime() < 24 * 60 * 60 * 1000) {
          return
        }
      }

      const isUnique = Number(
        alert.queryMetric === QueryMetric.UNIQUE_PAGE_VIEWS,
      )
      const time = getQueryTime(alert.queryTime)
      const createdCondition = getQueryCondition(alert.queryCondition)
      const query =
        alert.queryMetric === QueryMetric.CUSTOM_EVENTS
          ? `SELECT count() FROM customEV WHERE pid='${project.id}' AND ev={ev:String} AND created ${createdCondition} now() - ${time}`
          : `SELECT count() FROM analytics WHERE pid='${project.id}' AND unique = '${isUnique}' AND created ${createdCondition} now() - ${time}`

      const params = {
        ev: alert.queryCustomEvent,
      }

      const { data: queryResult } = await clickhouse
        .query({
          query,
          query_params: params,
        })
        .then(resultSet => resultSet.json())

      const count = Number(queryResult[0]['count()'])

      if (count >= alert.queryValue) {
        // @ts-ignore
        await this.alertService.update(alert.id, {
          lastTriggered: new Date(),
        })

        const queryMetric =
          alert.queryMetric === QueryMetric.CUSTOM_EVENTS
            ? 'custom events'
            : alert.queryMetric === QueryMetric.UNIQUE_PAGE_VIEWS
              ? 'unique page views'
              : 'page views'
        const text = `🔔 Alert *${alert.name}* got triggered!\nYour project *${
          project.name
        }* has had *${count}*${
          alert.queryMetric === QueryMetric.CUSTOM_EVENTS
            ? ` "${alert.queryCustomEvent}"`
            : ''
        } ${queryMetric} in the last ${getQueryTimeString(alert.queryTime)}!`

        if (project.admin && project.admin.isTelegramChatIdConfirmed) {
          this.telegramService.addMessage(project.admin.telegramChatId, text, {
            parse_mode: 'Markdown',
          })
        }

        if (project.admin.discordWebhookUrl) {
          await this.discordService.sendWebhook(
            project.admin.discordWebhookUrl,
            text,
          )
        }

        if (project.admin.slackWebhookUrl) {
          await this.slackService.sendWebhook(
            project.admin.slackWebhookUrl,
            text,
          )
        }
<<<<<<< HEAD

        if (project.admin.webhooks) {
          for (const webhook of project.admin.webhooks) {
            if (webhook.url !== null) {
              try {
                const payload = {
                  event: 'user.alert.metrics',
                  data: {
                    alertName: alert.name,
                    projectName: project.name,
                    count,
                    queryMetric: alert.queryMetric,
                    queryCustomEvent: alert.queryCustomEvent,
                    queryTime: getQueryTimeString(alert.qeryTime),
                  },
                }
                // eslint-disable-next-line
                await firstValueFrom(
                  this.httpService.post(webhook.url, payload),
                )
              } catch (error) {
                this.userService.update(webhook.id, { url: null })
                this.mailerService.sendEmail(
                  project.admin.email,
                  LetterTemplate.CustomWebhookFailedSendAlert,
                  { webhookName: webhook.name },
                )
              }
            }
          }
        }
=======
>>>>>>> 998e585c
      }
    })

    await Promise.allSettled(promises).catch(reason => {
      this.logger.error(
        `[CRON WORKER](checkMetricAlerts) Error occured: ${reason}`,
      )
    })
  }

  @Cron('0 * * * *')
  async handleNewExtensions() {
    const twoWeeksAgo = new Date(Date.now() - 14 * 24 * 60 * 60 * 1000)
    const newExtensions = await this.extensionsService.find({
      where: {
        createdAt: MoreThan(twoWeeksAgo),
      },
    })

    const newExtensionsPromise = _map(newExtensions, async extension => {
      if (!extension.tags.includes('New')) {
        extension.tags.push('New')
        await this.extensionsService.save(extension)
      }
    })

    await Promise.allSettled(newExtensionsPromise).catch(reason => {
      this.logger.error(
        `[CRON WORKER](handleNewExtensions) Error occured: ${reason}`,
      )
    })

    const oldExtensions = await this.extensionsService.find({
      where: {
        createdAt: LessThan(twoWeeksAgo),
        tags: Like('%New%'),
      },
    })

    const oldExtensionsPromise = _map(oldExtensions, async extension => {
      extension.tags = extension.tags.filter(tag => tag !== 'New')
      await this.extensionsService.save(extension)
    })

    await Promise.allSettled(oldExtensionsPromise).catch(reason => {
      this.logger.error(
        `[CRON WORKER](handleNewExtensions) Error occured: ${reason}`,
      )
    })
  }

  @Cron('0 * * * *')
  async handleTrendingExtensions() {
    const twoWeeksAgo = new Date(Date.now() - 14 * 24 * 60 * 60 * 1000)
    const extensions = await this.extensionsService.find({
      where: {
        createdAt: MoreThan(twoWeeksAgo),
      },
    })

    const promises = _map(extensions, async extension => {
      const currentInstalls =
        await this.extensionsService.getExtensionInstallCount(extension.id)
      const twoWeeksBeforeInstalls =
        await this.extensionsService.getExtensionInstallCount(
          extension.id,
          twoWeeksAgo,
        )

      if (
        currentInstalls > twoWeeksBeforeInstalls * 2 &&
        currentInstalls > 0.9 * (await this.getAverageInstalls(extensions))
      ) {
        if (!extension.tags.includes('Trending')) {
          extension.tags.push('Trending')
          await this.extensionsService.save(extension)
        }
      } else if (extension.tags.includes('Trending')) {
        extension.tags = extension.tags.filter(tag => tag !== 'Trending')
        await this.extensionsService.save(extension)
      }
    })

    await Promise.allSettled(promises).catch(reason => {
      this.logger.error(
        `[CRON WORKER](handleTrendingExtensions) Error occured: ${reason}`,
      )
    })
  }

  @Cron(CronExpression.EVERY_DAY_AT_MIDNIGHT)
  async dropClickhouseLogs(): Promise<void> {
    const queries = [
      'DROP TABLE IF EXISTS system.asynchronous_metric_log',
      'DROP TABLE IF EXISTS system.metric_log',
      'DROP TABLE IF EXISTS system.query_log',
      'DROP TABLE IF EXISTS system.trace_log',
      'DROP TABLE IF EXISTS system.part_log',
    ]

    const promises = _map(queries, async query => {
      await clickhouse.query({
        query,
      })
    })

    await Promise.allSettled(promises).catch(reason => {
      this.logger.error(
        `[CRON WORKER](dropClickhouseLogs) Error occured: ${reason}`,
      )
    })
  }

  private async getAverageInstalls(
    extensions: Extension[],
    twoWeeksAgo?: Date,
  ) {
    let totalInstalls = 0

    const promises = _map(extensions, async extension => {
      totalInstalls += await this.extensionsService.getExtensionInstallCount(
        extension.id,
        twoWeeksAgo,
      )
    })

    await Promise.allSettled(promises).catch(reason => {
      this.logger.error(
        `[CRON WORKER](getAverageInstalls) Error occured: ${reason}`,
      )
      return 0
    })

    return totalInstalls / extensions.length
  }

  @Cron(CronExpression.EVERY_5_SECONDS)
  async sendTelegramMessages() {
    try {
      const messages = await this.telegramService.getMessages()

      messages.forEach(async message => {
        try {
          await this.telegramService.sendMessage(
            message.id,
            message.chatId,
            message.text,
            message.extra,
          )
        } catch (e) {
          this.logger.error(
            `[CRON WORKER](sendTelegramMessages) Error occured while sending message: ${e}`,
          )
          await this.telegramService.deleteMessage(message.id)
        }
      })
    } catch (error) {
      this.logger.error(
        `[CRON WORKER](sendTelegramMessages) Error occured: ${error}`,
      )
    }
  }

  // Disable reports for inactive users
  // Some people stop using Swetrix but keep the account (and don't disable the email reports in settings), so why keep spamming them?
  // EVERY SUNDAY AT 2:00 AM (right before we send weekly reports)
  @Cron('0 02 * * 0')
  async disableReportsForInactiveUsers(): Promise<void> {
    const users = await this.userService.find({
      where: {
        reportFrequency: Not(ReportFrequency.NEVER),
      },
      relations: ['projects'],
      select: ['id'],
    })
    const now = dayjs.utc().format('YYYY-MM-DD')
    // a bit more than 2 months ago
    const nineWeeksAgo = dayjs.utc().subtract(9, 'w').format('YYYY-MM-DD')

    const promises = _map(users, async user => {
      const { id, projects } = user

      if (_isEmpty(projects) || _isNull(projects)) {
        return
      }

      const pidsStringified = _map(projects, p => `'${p.id}'`).join(',')
      // No need to check for performance activity because it's not tracked without tracking analytics
      const queryAnalytics = `SELECT count() FROM analytics WHERE pid IN (${pidsStringified}) AND created BETWEEN '${nineWeeksAgo}' AND '${now}'`
      const queryCaptcha = `SELECT count() FROM captcha WHERE pid IN (${pidsStringified}) AND created BETWEEN '${nineWeeksAgo}' AND '${now}'`
      const queryCustomEvents = `SELECT count() FROM customEV WHERE pid IN (${pidsStringified}) AND created BETWEEN '${nineWeeksAgo}' AND '${now}'`

      const { data: analyticsResult } = await clickhouse
        .query({
          query: queryAnalytics,
        })
        .then(resultSet => resultSet.json<{ 'count()': number }>())

      if (analyticsResult[0]['count()'] > 0) {
        return
      }

      const { data: captchaResult } = await clickhouse
        .query({
          query: queryCaptcha,
        })
        .then(resultSet => resultSet.json<{ 'count()': number }>())

      if (captchaResult[0]['count()'] > 0) {
        return
      }

      const { data: customEventsResult } = await clickhouse
        .query({
          query: queryCustomEvents,
        })
        .then(resultSet => resultSet.json<{ 'count()': number }>())

      if (customEventsResult[0]['count()'] > 0) {
        return
      }

      await this.userService.update(id, {
        reportFrequency: ReportFrequency.NEVER,
      })
    })

    await Promise.allSettled(promises).catch(reason => {
      this.logger.error(
        '[CRON WORKER](disableReportsForInactiveUsers) Error occured:',
        reason,
      )
    })
  }

  // Delete old refresh tokens
  @Cron(CronExpression.EVERY_DAY_AT_1AM)
  async deleteOldRefreshTokens(): Promise<void> {
    const minDate = dayjs
      .utc()
      .subtract(JWT_REFRESH_TOKEN_LIFETIME, 's')
      .format('YYYY-MM-DD HH:mm:ss')

    const where: Record<string, unknown> = {
      created: LessThan(minDate),
    }

    await this.userService.deleteRefreshTokensWhere(where)
  }

  @Cron(CronExpression.EVERY_1ST_DAY_OF_MONTH_AT_NOON)
  async payReferrers(): Promise<void> {
    if (isDevelopment || !paypalClient) {
      return
    }

    const payoutsToProcess = await this.payoutsService.find({
      where: {
        status: PayoutStatus.processing,
      },
      relations: ['user'],
    })

    if (_isEmpty(payoutsToProcess)) {
      return
    }

    // A map of emails to pay and their amounts
    const payouts = {}

    for (let i = 0; i < _size(payoutsToProcess); ++i) {
      const key = payoutsToProcess[i].user.paypalPaymentsEmail

      if (!key) {
        continue
      }

      if (!payouts[key]) {
        payouts[key] = {
          amount: 0,
          payoutsIds: [],
        }
      }

      payouts[key].amount += _toNumber(payoutsToProcess[i].amount)
      payouts[key].payoutsIds.push(payoutsToProcess[i].id)
    }

    const requestBody = {
      sender_batch_header: {
        recipient_type: 'EMAIL',
        email_message: 'Swetrix referral program payout.',
        note: 'Swetrix referral program payout.',
      },
      items: _reduce(
        payouts,
        (acc, value, key) => {
          acc.push({
            recipient_type: 'EMAIL',
            amount: {
              value: value.amount.toFixed(2),
              currency: 'USD',
            },
            receiver: key,
            note: `Your Swetrix $${value.amount.toFixed(2)} payout.`,
          })

          return acc
        },
        [],
      ),
    }

    // Send the request to PayPal
    const request = new Paypal.payouts.PayoutsPostRequest()
    request.requestBody(requestBody)

    const response = await paypalClient.execute(request)

    if (response.statusCode !== 201) {
      console.error(
        `[CRON](payReferrers) An error occured while executing a request to pay referrers: ${JSON.stringify(
          response,
          null,
          2,
        )}`,
      )
      console.error(`Payouts: ${JSON.stringify(payouts, null, 2)}`)

      // Update the payouts in the DB
      await this.payoutsService.update(
        {
          where: {
            id: In(_map(payoutsToProcess, 'id')),
          },
        },
        {
          status: PayoutStatus.suspended,
        },
      )
      return
    }

    // Update the payouts in the DB
    await this.payoutsService.update(
      {
        where: {
          id: In(_map(payoutsToProcess, 'id')),
        },
      },
      {
        status: PayoutStatus.paid,
        transactionId: response.result?.batch_header?.payout_batch_id,
      },
    )
  }

  @Cron(CronExpression.EVERY_WEEK)
  async sendTrainingAiRequest(): Promise<void> {
    try {
      await firstValueFrom(this.httpService.post('/run_training/'))
    } catch (error) {
      this.logger.error(
        `Error triggering training on the AI service: ${error.message}`,
      )
    }
  }

  @Cron(CronExpression.EVERY_HOUR)
  async sendPredictAiRequest(): Promise<void> {
    try {
      await firstValueFrom(this.httpService.post('/run_prediction/'))
    } catch (error) {
      this.logger.error(
        `Error triggering prediction from AI service: ${error.message}`,
      )
    }
  }
}<|MERGE_RESOLUTION|>--- conflicted
+++ resolved
@@ -946,15 +946,6 @@
   @Cron(CronExpression.EVERY_5_MINUTES)
   async checkOnlineUsersAlerts(): Promise<void> {
     const projects = await this.projectService.findWhere(
-<<<<<<< HEAD
-      {
-        admin: {
-          planCode: Not(PlanCode.none),
-          dashboardBlockReason: IsNull(),
-        },
-      },
-      ['admin', 'admin.webhooks'],
-=======
       [
         {
           admin: {
@@ -978,8 +969,7 @@
           },
         },
       ],
-      ['admin'],
->>>>>>> 998e585c
+      ['admin', 'admin.webhooks'],
     )
 
     const alerts = await this.alertService.findWhere(
@@ -1020,16 +1010,6 @@
           await this.discordService.sendWebhook(
             project.admin.discordWebhookUrl,
             text,
-<<<<<<< HEAD
-=======
-          )
-        }
-
-        if (project.admin.slackWebhookUrl) {
-          await this.slackService.sendWebhook(
-            project.admin.slackWebhookUrl,
-            text,
->>>>>>> 998e585c
           )
         }
 
@@ -1172,7 +1152,6 @@
             text,
           )
         }
-<<<<<<< HEAD
 
         if (project.admin.webhooks) {
           for (const webhook of project.admin.webhooks) {
@@ -1204,8 +1183,6 @@
             }
           }
         }
-=======
->>>>>>> 998e585c
       }
     })
 
