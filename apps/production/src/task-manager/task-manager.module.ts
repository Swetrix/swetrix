import { HttpModule } from '@nestjs/axios'
<<<<<<< HEAD
=======
import { ConfigModule, ConfigService } from '@nestjs/config'
>>>>>>> 998e585c
import { Module, forwardRef } from '@nestjs/common'
import { TypeOrmModule } from '@nestjs/typeorm'
import { AlertModule } from '../alert/alert.module'
import { ExtensionsModule } from '../marketplace/extensions/extensions.module'
import { TelegramService } from '../integrations/telegram/telegram.service'
import { TaskManagerService } from './task-manager.service'
import { MailerModule } from '../mailer/mailer.module'
import { UserModule } from '../user/user.module'
import { ProjectModule } from '../project/project.module'
import { AnalyticsModule } from '../analytics/analytics.module'
import { PayoutsModule } from '../payouts/payouts.module'
import { ActionTokensModule } from '../action-tokens/action-tokens.module'
import { AppLoggerModule } from '../logger/logger.module'
import { Message } from '../integrations/telegram/entities/message.entity'
import { DiscordModule } from '../integrations/discord/discord.module'
import { SlackModule } from '../integrations/slack/slack.module'

@Module({
  imports: [
    ProjectModule,
    MailerModule,
    UserModule,
    ActionTokensModule,
    AlertModule,
    forwardRef(() => AnalyticsModule),
    HttpModule.registerAsync({
      imports: [ConfigModule],
      inject: [ConfigService],
      useFactory: (configService: ConfigService) => ({
        baseURL: configService.get('AI_URL'),
      }),
    }),
    ExtensionsModule,
    AppLoggerModule,
    TypeOrmModule.forFeature([Message]),
    PayoutsModule,
    DiscordModule,
    SlackModule,
<<<<<<< HEAD
    HttpModule,
=======
>>>>>>> 998e585c
  ],
  providers: [TaskManagerService, TelegramService],
  exports: [TaskManagerService],
})
export class TaskManagerModule {}<|MERGE_RESOLUTION|>--- conflicted
+++ resolved
@@ -1,8 +1,5 @@
 import { HttpModule } from '@nestjs/axios'
-<<<<<<< HEAD
-=======
 import { ConfigModule, ConfigService } from '@nestjs/config'
->>>>>>> 998e585c
 import { Module, forwardRef } from '@nestjs/common'
 import { TypeOrmModule } from '@nestjs/typeorm'
 import { AlertModule } from '../alert/alert.module'
@@ -41,10 +38,7 @@
     PayoutsModule,
     DiscordModule,
     SlackModule,
-<<<<<<< HEAD
     HttpModule,
-=======
->>>>>>> 998e585c
   ],
   providers: [TaskManagerService, TelegramService],
   exports: [TaskManagerService],
