--- conflicted
+++ resolved
@@ -1,20 +1,12 @@
 import { forwardRef, Module } from '@nestjs/common'
 import { JwtModule } from '@nestjs/jwt'
 import { PassportModule } from '@nestjs/passport'
-<<<<<<< HEAD
+import { TypeOrmModule } from '@nestjs/typeorm'
 import { ActionTokensModule } from '../action-tokens/action-tokens.module'
 import { MailerModule } from '../mailer/mailer.module'
 import { UserModule } from '../user/user.module'
 import { ProjectModule } from '../project/project.module'
 import { TelegramService } from '../integrations/telegram/telegram.service'
-=======
-import { ActionTokensModule } from 'src/action-tokens/action-tokens.module'
-import { MailerModule } from 'src/mailer/mailer.module'
-import { UserModule } from 'src/user/user.module'
-import { ProjectModule } from 'src/project/project.module'
-import { TelegramService } from 'src/integrations/telegram/telegram.service'
-import { TypeOrmModule } from '@nestjs/typeorm'
->>>>>>> 7f97bbc4
 import { AuthController } from './auth.controller'
 import { AuthService } from './auth.service'
 import {
