--- conflicted
+++ resolved
@@ -494,7 +494,6 @@
       )
     }
 
-<<<<<<< HEAD
     let updateVersion
 
     if (body.version && fileURL) {
@@ -516,12 +515,12 @@
           break
       }
       updateVersion = updateVersion.join('.')
-=======
+    }
+
     if (fileURL) {
       statusInfo = ExtensionStatus.PENDING
     } else {
       statusInfo = ExtensionStatus.NO_EXTENSION_UPLOADED
->>>>>>> 75adf98c
     }
 
     const extensionInstance = this.extensionsService.create({
