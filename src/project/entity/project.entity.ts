<<<<<<< HEAD
import {
  Entity,
  Column,
  PrimaryColumn,
  ManyToOne,
  OneToMany,
  JoinTable,
} from 'typeorm'
import { ApiProperty } from '@nestjs/swagger'

import { User } from '../../user/entities/user.entity'
import { ProjectShare } from './project-share.entity'
import { Alert } from 'src/alert/entity/alert.entity'
import { ExtensionToProject } from '../../marketplace/extensions/entities/extension-to-project.entity'
import { CAPTCHA_SECRET_KEY_LENGTH } from '../../common/constants'

// In case of modifying some properties here, make sure to also edit them in common/constants.ts -> selfhosted -> clickhouse
// and to add them to the GDPR data export email template
@Entity()
export class Project {
  @ApiProperty()
  @PrimaryColumn('varchar', {
    unique: true,
    length: 12,
  })
  id: string

  @ApiProperty()
  @Column('varchar', { length: 50 })
  name: string

  @ApiProperty()
  @Column('simple-array')
  origins: string[]

  @ApiProperty()
  @Column('simple-array', { nullable: true, default: null })
  ipBlacklist: string[]

  @ApiProperty()
  @Column({
    default: true,
  })
  active: boolean

  @ApiProperty()
  @Column({
    default: false,
  })
  public: boolean

  // Swetrix CAPTCHA related stuff

  @ApiProperty()
  @Column('boolean', { default: true })
  isAnalyticsProject: boolean

  @ApiProperty()
  @Column('boolean', { default: false })
  isCaptchaProject: boolean

  @ApiProperty()
  @Column('boolean', { default: false })
  isCaptchaEnabled: boolean

  @ApiProperty()
  @Column('varchar', { default: null, length: CAPTCHA_SECRET_KEY_LENGTH })
  captchaSecretKey: string

  @ApiProperty({ type: () => User })
  @ManyToOne(() => User, user => user.projects)
  admin: User

  @ApiProperty({ type: () => ProjectShare })
  @OneToMany(() => ProjectShare, share => share.project)
  share: ProjectShare[]

  @ApiProperty({ type: () => Alert })
  @OneToMany(() => Alert, alert => alert.project)
  alerts: Alert[]

  @Column({ type: 'timestamp', default: () => 'CURRENT_TIMESTAMP' })
  created: Date

  @OneToMany(
    () => ExtensionToProject,
    extensionToProject => extensionToProject.project,
  )
  @JoinTable()
  extensions: ExtensionToProject[]
}
=======
import {
  Entity,
  Column,
  PrimaryColumn,
  ManyToOne,
  OneToMany,
  JoinTable,
} from 'typeorm'
import { ApiProperty } from '@nestjs/swagger'

import { User } from '../../user/entities/user.entity'
import { ProjectShare } from './project-share.entity'
import { Alert } from 'src/alert/entity/alert.entity'
import { ExtensionToProject } from '../../marketplace/extensions/entities/extension-to-project.entity'
import { ProjectSubscriber } from './project-subscriber.entity'

// In case of modifying some properties here, make sure to also edit them in common/constants.ts -> selfhosted -> clickhouse
// and to add them to the GDPR data export email template
@Entity()
export class Project {
  @ApiProperty()
  @PrimaryColumn('varchar', {
    unique: true,
    length: 12,
  })
  id: string

  @ApiProperty()
  @Column('varchar', { length: 50 })
  name: string

  @ApiProperty()
  @Column('simple-array')
  origins: string[]

  @ApiProperty()
  @Column('simple-array', { nullable: true, default: null })
  ipBlacklist: string[]

  @ApiProperty()
  @Column({
    default: true,
  })
  active: boolean

  @ApiProperty()
  @Column({
    default: false,
  })
  public: boolean

  @ApiProperty({ type: () => User })
  @ManyToOne(() => User, user => user.projects)
  admin: User

  @ApiProperty({ type: () => ProjectShare })
  @OneToMany(() => ProjectShare, share => share.project)
  share: ProjectShare[]

  @ApiProperty({ type: () => Alert })
  @OneToMany(() => Alert, alert => alert.project)
  alerts: Alert[]

  @Column({ type: 'timestamp', default: () => 'CURRENT_TIMESTAMP' })
  created: Date

  @OneToMany(
    () => ExtensionToProject,
    extensionToProject => extensionToProject.project,
  )
  @JoinTable()
  extensions: ExtensionToProject[]

  @OneToMany(() => ProjectSubscriber, subscriber => subscriber.project, {
    cascade: true,
  })
  subscribers: ProjectSubscriber[]
}
>>>>>>> a75c5b73
<|MERGE_RESOLUTION|>--- conflicted
+++ resolved
@@ -1,4 +1,3 @@
-<<<<<<< HEAD
 import {
   Entity,
   Column,
@@ -13,6 +12,7 @@
 import { ProjectShare } from './project-share.entity'
 import { Alert } from 'src/alert/entity/alert.entity'
 import { ExtensionToProject } from '../../marketplace/extensions/entities/extension-to-project.entity'
+import { ProjectSubscriber } from './project-subscriber.entity'
 import { CAPTCHA_SECRET_KEY_LENGTH } from '../../common/constants'
 
 // In case of modifying some properties here, make sure to also edit them in common/constants.ts -> selfhosted -> clickhouse
@@ -49,9 +49,8 @@
     default: false,
   })
   public: boolean
-
+  
   // Swetrix CAPTCHA related stuff
-
   @ApiProperty()
   @Column('boolean', { default: true })
   isAnalyticsProject: boolean
@@ -89,84 +88,9 @@
   )
   @JoinTable()
   extensions: ExtensionToProject[]
-}
-=======
-import {
-  Entity,
-  Column,
-  PrimaryColumn,
-  ManyToOne,
-  OneToMany,
-  JoinTable,
-} from 'typeorm'
-import { ApiProperty } from '@nestjs/swagger'
-
-import { User } from '../../user/entities/user.entity'
-import { ProjectShare } from './project-share.entity'
-import { Alert } from 'src/alert/entity/alert.entity'
-import { ExtensionToProject } from '../../marketplace/extensions/entities/extension-to-project.entity'
-import { ProjectSubscriber } from './project-subscriber.entity'
-
-// In case of modifying some properties here, make sure to also edit them in common/constants.ts -> selfhosted -> clickhouse
-// and to add them to the GDPR data export email template
-@Entity()
-export class Project {
-  @ApiProperty()
-  @PrimaryColumn('varchar', {
-    unique: true,
-    length: 12,
-  })
-  id: string
-
-  @ApiProperty()
-  @Column('varchar', { length: 50 })
-  name: string
-
-  @ApiProperty()
-  @Column('simple-array')
-  origins: string[]
-
-  @ApiProperty()
-  @Column('simple-array', { nullable: true, default: null })
-  ipBlacklist: string[]
-
-  @ApiProperty()
-  @Column({
-    default: true,
-  })
-  active: boolean
-
-  @ApiProperty()
-  @Column({
-    default: false,
-  })
-  public: boolean
-
-  @ApiProperty({ type: () => User })
-  @ManyToOne(() => User, user => user.projects)
-  admin: User
-
-  @ApiProperty({ type: () => ProjectShare })
-  @OneToMany(() => ProjectShare, share => share.project)
-  share: ProjectShare[]
-
-  @ApiProperty({ type: () => Alert })
-  @OneToMany(() => Alert, alert => alert.project)
-  alerts: Alert[]
-
-  @Column({ type: 'timestamp', default: () => 'CURRENT_TIMESTAMP' })
-  created: Date
-
-  @OneToMany(
-    () => ExtensionToProject,
-    extensionToProject => extensionToProject.project,
-  )
-  @JoinTable()
-  extensions: ExtensionToProject[]
 
   @OneToMany(() => ProjectSubscriber, subscriber => subscriber.project, {
     cascade: true,
   })
   subscribers: ProjectSubscriber[]
-}
->>>>>>> a75c5b73
+}