--- conflicted
+++ resolved
@@ -612,160 +612,6 @@
               </section>
             </div>
 
-<<<<<<< HEAD
-            {/* Checklist section */}
-            {/* <section className='bg-white dark:bg-gray-800 px-4 md:px-8 pt-24 pb-32 relative'>
-              <div className='absolute right-0 top-0 z-0 sm:top-28'>
-                <BackgroundSvg type='circle' />
-              </div>
-              <div className='absolute left-10'>
-                <BackgroundSvg type='shapes' />
-              </div>
-              <h2 className='text-gray-800 text-5xl font-extrabold text-center relative z-20 dark:text-white'>Checklist</h2>
-              <div className='flex flex-col lg:flex-row items-center justify-between max-w-5xl w-full mx-auto mt-16'>
-                <div
-                  className='max-w-xs w-full mx-auto shadow-lg overflow-hidden relative z-10'
-                  style={{ borderRadius: '20px 10px 10px 10px' }}
-                >
-                  <div className='flex items-center justify-between pl-11 pr-6 bg-orange-300 py-4'>
-                    <h2 className='text-xl text-white font-semibold'>Done</h2>
-                    <CheckCircleIconOutline className='w-7 h-7 text-white' />
-                  </div>
-                  <div className='mt-14 px-11 pb-12'>
-                    <p className='text-gray-500 dark:text-white text-xs flex items-center mb-3'>
-                      <CheckCircleIconOutline className='h-5 w-5 text-orange-300 mr-2' />
-                      {' '}
-                      Up to 5,000 visits per month.
-                    </p>
-                    <p className='text-gray-500 dark:text-white text-xs flex items-center mb-3'>
-                      <CheckCircleIconOutline className='h-5 w-5 text-orange-300 mr-2' />
-                      {' '}
-                      Add up to 10 websites.
-                    </p>
-                    <p className='text-gray-500 dark:text-white text-xs flex items-center mb-3'>
-                      <CheckCircleIconOutline className='h-5 w-5 text-orange-300 mr-2' />
-                      {' '}
-                      Unlimited data exports.
-                    </p>
-                    <p className='text-gray-500 dark:text-white text-xs flex items-center mb-3'>
-                      <CheckCircleIconOutline className='h-5 w-5 text-orange-300 mr-2' />
-                      {' '}
-                      100% data ownership.
-                    </p>
-                    <p className='text-gray-500 dark:text-white text-xs flex items-center mb-3'>
-                      <CheckCircleIconOutline className='h-5 w-5 text-orange-300 mr-2' />
-                      {' '}
-                      No cookie banners required.
-                    </p>
-                    <p className='text-gray-500 dark:text-white text-xs flex items-center mb-3'>
-                      <CheckCircleIconOutline className='h-5 w-5 text-orange-300 mr-2' />
-                      {' '}
-                      Shared & Public Dashboards.
-                    </p>
-                    <p className='text-gray-500 dark:text-white text-xs flex items-center'>
-                      <CheckCircleIconOutline className='h-5 w-5 text-orange-300 mr-2' />
-                      {' '}
-                      Email reports.
-                    </p>
-                  </div>
-                </div>
-                <div
-                  className='max-w-xs w-full mx-auto shadow-lg overflow-hidden my-9 lg:my-0'
-                  style={{ borderRadius: '20px 10px 10px 10px' }}
-                >
-                  <div className='flex items-center justify-between pl-11 pr-6 bg-purple-400 py-4'>
-                    <h2 className='text-xl text-white font-semibold'>In progress</h2>
-                    <Cog8ToothIcon alt='Swetrix settings icon' className='w-7 h-7 text-white' />
-                  </div>
-                  <div className='mt-14 px-11 pb-12'>
-                    <p className='text-gray-500 dark:text-white text-xs flex items-center mb-3'>
-                      <Cog8ToothIcon className='h-5 w-5 text-purple-400 mr-2' />
-                      {' '}
-                      Up to 5,000 visits per month.
-                    </p>
-                    <p className='text-gray-500 dark:text-white text-xs flex items-center mb-3'>
-                      <Cog8ToothIcon className='h-5 w-5 text-purple-400 mr-2' />
-                      {' '}
-                      Add up to 10 websites.
-                    </p>
-                    <p className='text-gray-500 dark:text-white text-xs flex items-center mb-3'>
-                      <Cog8ToothIcon className='h-5 w-5 text-purple-400 mr-2' />
-                      {' '}
-                      Unlimited data exports.
-                    </p>
-                    <p className='text-gray-500 dark:text-white text-xs flex items-center mb-3'>
-                      <Cog8ToothIcon className='h-5 w-5 text-purple-400 mr-2' />
-                      {' '}
-                      100% data ownership.
-                    </p>
-                    <p className='text-gray-500 dark:text-white text-xs flex items-center mb-3'>
-                      <Cog8ToothIcon className='h-5 w-5 text-purple-400 mr-2' />
-                      {' '}
-                      No cookie banners required.
-                    </p>
-                    <p className='text-gray-500 dark:text-white text-xs flex items-center mb-3'>
-                      <Cog8ToothIcon className='h-5 w-5 text-purple-400 mr-2' />
-                      {' '}
-                      Shared & Public Dashboards.
-                    </p>
-                    <p className='text-gray-500 dark:text-white text-xs flex items-center'>
-                      <Cog8ToothIcon className='h-5 w-5 text-purple-400 mr-2' />
-                      {' '}
-                      Email reports.
-                    </p>
-                  </div>
-                </div>
-                <div
-                  className='max-w-xs w-full mx-auto shadow-lg overflow-hidden relative z-10'
-                  style={{ borderRadius: '20px 10px 10px 10px' }}
-                >
-                  <div className='flex items-center justify-between pl-11 pr-6 bg-gray-800 dark:bg-blue-900 py-4'>
-                    <h2 className='text-xl text-white font-semibold'>Plans</h2>
-                    <ClockIcon className='w-7 h-7 text-white' />
-                  </div>
-                  <div className='mt-14 px-11 pb-12'>
-                    <p className='text-gray-500 dark:text-white text-xs flex items-center mb-3'>
-                      <ClockIcon className='h-5 w-5 text-gray-800 dark:text-blue-900 mr-2' />
-                      {' '}
-                      Up to 5,000 visits per month.
-                    </p>
-                    <p className='text-gray-500 dark:text-white text-xs flex items-center mb-3'>
-                      <ClockIcon className='h-5 w-5 text-gray-800 dark:text-blue-900 mr-2' />
-                      {' '}
-                      Add up to 10 websites.
-                    </p>
-                    <p className='text-gray-500 dark:text-white text-xs flex items-center mb-3'>
-                      <ClockIcon className='h-5 w-5 text-gray-800 dark:text-blue-900 mr-2' />
-                      {' '}
-                      Unlimited data exports.
-                    </p>
-                    <p className='text-gray-500 dark:text-white text-xs flex items-center mb-3'>
-                      <ClockIcon className='h-5 w-5 text-gray-800 dark:text-blue-900 mr-2' />
-                      {' '}
-                      100% data ownership.
-                    </p>
-                    <p className='text-gray-500 dark:text-white text-xs flex items-center mb-3'>
-                      <ClockIcon className='h-5 w-5 text-gray-800 dark:text-blue-900 mr-2' />
-                      {' '}
-                      No cookie banners required.
-                    </p>
-                    <p className='text-gray-500 dark:text-white text-xs flex items-center mb-3'>
-                      <ClockIcon className='h-5 w-5 text-gray-800 dark:text-blue-900 mr-2' />
-                      {' '}
-                      Shared & Public Dashboards.
-                    </p>
-                    <p className='text-gray-500 dark:text-white text-xs flex items-center'>
-                      <ClockIcon className='h-5 w-5 text-gray-800 dark:text-blue-900 mr-2' />
-                      {' '}
-                      Email reports.
-                    </p>
-                  </div>
-                </div>
-              </div>
-            </section> */}
-
-=======
->>>>>>> 924998fc
             {/* Advantages of using open source */}
             <section className='flex items-center lg:flex-row flex-col-reverse justify-between max-w-7xl w-full mx-auto py-20 lg:py-32 px-5'>
               <picture>
