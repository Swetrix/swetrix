--- conflicted
+++ resolved
@@ -225,11 +225,7 @@
 }
 
 const Panel = ({
-<<<<<<< HEAD
-  name, data, rowMapper, capitalize, linkContent, t, id, hideFilters, onFilter,
-=======
-  name, data, rowMapper, capitalize, linkContent, t, icon,
->>>>>>> 84c9b447
+  name, data, rowMapper, capitalize, linkContent, t, icon, id, hideFilters, onFilter,
 }) => {
   const [page, setPage] = useState(0)
   const currentIndex = page * ENTRIES_PER_PANEL
@@ -349,11 +345,8 @@
   onFilter: PropTypes.func,
   capitalize: PropTypes.bool,
   linkContent: PropTypes.bool,
-<<<<<<< HEAD
   hideFilters: PropTypes.bool,
-=======
   icon: PropTypes.node,
->>>>>>> 84c9b447
 }
 
 Panel.defaultProps = {
@@ -361,12 +354,9 @@
   rowMapper: null,
   capitalize: false,
   linkContent: false,
-<<<<<<< HEAD
   onFilter: () => { },
   hideFilters: false,
-=======
   icon: null,
->>>>>>> 84c9b447
 }
 
 const PanelMemo = memo(Panel)
