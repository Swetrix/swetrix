--- conflicted
+++ resolved
@@ -450,11 +450,7 @@
 
                 if (type === 'cc') {
                   return (
-<<<<<<< HEAD
-                    <Panel t={t} key={type} id={type} onFilter={filterHandler} name={tnMapping[type]} data={panelsData.data[type]} rowMapper={(name) => (
-=======
-                    <Panel t={t} key={type} name={panelName} icon={panelIcon} data={panelsData.data[type]} rowMapper={(name) => (
->>>>>>> 84c9b447
+                    <Panel t={t} key={type} icon={panelIcon} id={type} onFilter={filterHandler} name={tnMapping[type]} data={panelsData.data[type]} rowMapper={(name) => (
                       <>
                         <Flag className='rounded-sm' country={name} size={21} alt='' />
                         &nbsp;&nbsp;
@@ -466,21 +462,13 @@
 
                 if (type === 'dv') {
                   return (
-<<<<<<< HEAD
-                    <Panel t={t} key={type} id={type} onFilter={filterHandler} name={tnMapping[type]} data={panelsData.data[type]} capitalize />
-=======
-                    <Panel t={t} key={type} name={panelName} icon={panelIcon} data={panelsData.data[type]} capitalize />
->>>>>>> 84c9b447
+                    <Panel t={t} key={type} icon={panelIcon} id={type} onFilter={filterHandler} name={tnMapping[type]} data={panelsData.data[type]} capitalize />
                   )
                 }
 
                 if (type === 'ref') {
                   return (
-<<<<<<< HEAD
-                    <Panel t={t} key={type} id={type} onFilter={filterHandler} name={tnMapping[type]} data={panelsData.data[type]} rowMapper={(name) => {
-=======
-                    <Panel t={t} key={type} name={panelName} icon={panelIcon} data={panelsData.data[type]} rowMapper={(name) => {
->>>>>>> 84c9b447
+                    <Panel t={t} key={type} icon={panelIcon} id={type} onFilter={filterHandler} name={tnMapping[type]} data={panelsData.data[type]} rowMapper={(name) => {
                       const url = new URL(name)
 
                       return (
@@ -499,11 +487,7 @@
                 }
 
                 return (
-<<<<<<< HEAD
-                  <Panel t={t} key={type} id={type} onFilter={filterHandler} name={tnMapping[type]} data={panelsData.data[type]} />
-=======
-                  <Panel t={t} key={type} name={panelName} icon={panelIcon} data={panelsData.data[type]} />
->>>>>>> 84c9b447
+                  <Panel t={t} key={type} icon={panelIcon} id={type} onFilter={filterHandler} name={tnMapping[type]} data={panelsData.data[type]} />
                 )
               })}
               {!_isEmpty(panelsData.customs) && (
