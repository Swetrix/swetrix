import React, { useState, useEffect, memo } from 'react'
import { useSelector } from 'react-redux'
import cx from 'clsx'
import _size from 'lodash/size'
import _isEmpty from 'lodash/isEmpty'
import _isNull from 'lodash/isNull'
import _findIndex from 'lodash/findIndex'
import _map from 'lodash/map'
import _keys from 'lodash/keys'
import _isString from 'lodash/isString'
import {
  EnvelopeIcon,
  ExclamationTriangleIcon,
  ArrowDownTrayIcon,
  CurrencyDollarIcon,
  ClipboardDocumentIcon,
} from '@heroicons/react/24/outline'
import QRCode from 'react-qr-code'
import PropTypes from 'prop-types'
import dayjs from 'dayjs'

import { reportFrequencies, DEFAULT_TIMEZONE, WEEKLY_REPORT_FREQUENCY } from 'redux/constants'
import Title from 'components/Title'
import Input from 'ui/Input'
import Button from 'ui/Button'
import Modal from 'ui/Modal'
import Beta from 'ui/Beta'
import Select from 'ui/Select'
import PaidFeature from 'modals/PaidFeature'
import TimezonePicker from 'ui/TimezonePicker'
import { isValidEmail, isValidPassword, MIN_PASSWORD_CHARS } from 'utils/validator'
import { setAccessToken } from 'utils/accessToken'

import {
  deleteShareProject, acceptShareProject, generate2FA, enable2FA, disable2FA,
} from 'api'

const ProjectList = ({
  item,
  t,
  removeShareProject,
  removeProject,
  setProjectsShareData,
  setUserShareData,
  language,
  userSharedUpdate,
  sharedProjectError,
}) => {
  const [showDeleteModal, setShowDeleteModal] = useState(false)
  const {
    created, confirmed, id, role, project,
  } = item

  const deleteProject = async (pid) => {
    try {
      await deleteShareProject(pid)
      removeShareProject(pid)
      removeProject(project.id)
      userSharedUpdate(t('apiNotifications.quitProject'))
    } catch (e) {
      console.error(`[ERROR] Error while quitting project: ${e}`)
      sharedProjectError(t('apiNotifications.quitProjectError'))
    }
  }

  const onAccept = async () => {
    try {
      await acceptShareProject(id)
      setProjectsShareData({ confirmed: true }, project.id)
      setUserShareData({ confirmed: true }, id)
      userSharedUpdate(t('apiNotifications.acceptInvitation'))
    } catch (e) {
      console.error(`[ERROR] Error while accepting project invitation: ${e}`)
      sharedProjectError(t('apiNotifications.acceptInvitationError'))
    }
  }

  return (
    <tr className='dark:bg-gray-700'>
      <td className='whitespace-nowrap py-4 pl-4 pr-3 text-sm font-medium text-gray-900 dark:text-white sm:pl-6'>
        {project.name}
      </td>
      <td className='whitespace-nowrap px-3 py-4 text-sm text-gray-900 dark:text-white'>
        {t(`project.settings.roles.${role}.name`)}
      </td>
      <td className='whitespace-nowrap px-3 py-4 text-sm text-gray-900 dark:text-white'>
        {language === 'en'
          ? dayjs(created).locale(language).format('MMMM D, YYYY')
          : dayjs(created).locale(language).format('D MMMM, YYYY')}
      </td>
      <td className='relative whitespace-nowrap py-4 pl-3 pr-4 text-right text-sm font-medium sm:pr-6'>
        {confirmed ? (
          <Button onClick={() => setShowDeleteModal(true)} danger small>
            {t('common.quit')}
          </Button>
        ) : (
          <>
            <Button className='mr-2' onClick={() => setShowDeleteModal(true)} primary small>
              {t('common.reject')}
            </Button>
            <Button onClick={() => onAccept()} primary small>
              {t('common.accept')}
            </Button>
          </>
        )}
        <Modal
          onClose={() => {
            setShowDeleteModal(false)
          }}
          onSubmit={() => {
            setShowDeleteModal(false)
            deleteProject(id)
          }}
          submitText={t('common.yes')}
          type='confirmed'
          closeText={t('common.no')}
          title={t('profileSettings.quitProjectTitle', { project: project.name })}
          message={t('profileSettings.quitProject')}
          isOpened={showDeleteModal}
        />
      </td>
    </tr>
  )
}

ProjectList.propTypes = {
  item: PropTypes.object.isRequired, // eslint-disable-line react/forbid-prop-types
  t: PropTypes.func.isRequired,
  sharedProjectError: PropTypes.func.isRequired,
  removeProject: PropTypes.func.isRequired,
  removeShareProject: PropTypes.func.isRequired,
  userSharedUpdate: PropTypes.func.isRequired,
}

const NoSharedProjects = ({ t }) => (
  <div className='flex flex-col py-6 sm:px-6 lg:px-8'>
    <div className='max-w-7xl w-full mx-auto text-gray-900 dark:text-gray-50'>
      <h2 className='text-2xl mb-4 text-center leading-snug'>
        {t('profileSettings.noSharedProjects')}
      </h2>
    </div>
  </div>
)

const TwoFA = ({
  t, user, dontRemember, updateUserData, login, genericError,
}) => {
  const [twoFAConfigurating, setTwoFAConfigurating] = useState(false)
  const [twoFADisabling, setTwoFADisabling] = useState(false)
  const [twoFAConfigData, setTwoFAConfigData] = useState({}) // { secret, otpauthUrl }
  const [isTwoFaLoading, setIsTwoFaLoading] = useState(false)
  const [twoFACode, setTwoFACode] = useState('')
  const [twoFACodeError, setTwoFACodeError] = useState(null)
  const [twoFARecovery, setTwoFARecovery] = useState(null)
  const { isTwoFactorAuthenticationEnabled } = user

  const handle2FAInput = (event) => {
    const {
      target: { value },
    } = event
    setTwoFACode(value)
    setTwoFACodeError(null)
  }

  const _generate2FA = async () => {
    if (!isTwoFaLoading) {
      setIsTwoFaLoading(true)

      try {
        const result = await generate2FA()
        setTwoFAConfigurating(true)
        setTwoFAConfigData(result)
      } catch (e) {
        if (_isString(e)) {
          genericError(e)
        } else {
          genericError(t('apiNotifications.generate2FAError'))
        }
        console.error(`[ERROR] Failed to generate 2FA: ${e}`)
        setTwoFAConfigurating(false)
        setTwoFAConfigData({})
      }

      setIsTwoFaLoading(false)
    }
  }

  const _enable2FA = async () => {
    if (!isTwoFaLoading) {
      setIsTwoFaLoading(true)

      try {
        const {
          twoFactorRecoveryCode,
          access_token: accessToken,
          user: updatedUser,
        } = await enable2FA(twoFACode)
        login(updatedUser)
        setAccessToken(accessToken, dontRemember)
        setTwoFARecovery(twoFactorRecoveryCode)
      } catch (e) {
        if (_isString(e)) {
          genericError(e)
        }
        setTwoFACodeError(t('profileSettings.invalid2fa'))
      }

      setTwoFACode('')
      setIsTwoFaLoading(false)
    }
  }

  const _disable2FA = async () => {
    if (!isTwoFaLoading) {
      setIsTwoFaLoading(true)

      try {
        await disable2FA(twoFACode)
        updateUserData({ isTwoFactorAuthenticationEnabled: false })
      } catch (e) {
        if (_isString(e)) {
          genericError(e)
        }
        setTwoFACodeError(t('profileSettings.invalid2fa'))
      }

      setTwoFACode('')
      setIsTwoFaLoading(false)
    }
  }

  const callFnOnKeyPress = (fn, key = 'Enter') => (e) => {
    e.stopPropagation()
    if (e.key === key) {
      fn(e)
    }
  }

  const recoverySaved = () => {
    setTwoFARecovery(null)
    setTwoFAConfigurating(false)
  }

  if (twoFARecovery) {
    return (
      <div className='max-w-prose'>
        <p className='text-base text-gray-900 dark:text-gray-50'>
          {t('profileSettings.2faRecoveryNote')}
        </p>
        <Input type='text' className='mt-4' value={twoFARecovery} />
        <Button onClick={recoverySaved} primary large>
          {t('profileSettings.2faRecoverySaved')}
        </Button>
      </div>
    )
  }

  if (isTwoFactorAuthenticationEnabled) {
    if (twoFADisabling) {
      return (
        <>
          <p className='text-base max-w-prose text-gray-900 dark:text-gray-50'>
            {t('profileSettings.2faDisableHint')}
          </p>
          <div className='flex items-center mt-4'>
            <Input
              type='text'
              label={t('profileSettings.enter2faToDisable')}
              value={twoFACode}
              placeholder={t('profileSettings.yourOneTimeCode')}
              className='sm:col-span-3'
              onChange={handle2FAInput}
              onKeyDown={callFnOnKeyPress(_disable2FA)}
              error={twoFACodeError}
              disabled={isTwoFaLoading}
            />
            <Button
              className={cx('ml-2', {
                'mt-4': _isNull(twoFACodeError),
                'mb-1': !_isNull(twoFACodeError),
              })}
              onClick={_disable2FA}
              loading={isTwoFaLoading}
              danger
              large
            >
              {t('common.disable')}
            </Button>
          </div>
        </>
      )
    }

    return (
      <>
        <p className='max-w-prose text-base text-gray-900 dark:text-gray-50'>
          {t('profileSettings.2faEnabled')}
        </p>
        <Button className='mt-4' onClick={() => setTwoFADisabling(true)} danger large>
          {t('profileSettings.2faDisableBtn')}
        </Button>
      </>
    )
  }

  if (twoFAConfigurating) {
    return (
      <>
        <p className='text-base max-w-prose text-gray-900 dark:text-gray-50'>
          {t('profileSettings.2faDesc')}
        </p>
        <div className='mt-4 p-4 bg-white w-max'>
          <QRCode value={twoFAConfigData.otpauthUrl} />
        </div>
        <p className='text-base whitespace-pre-line mt-2 text-gray-900 dark:text-gray-50'>
          {t('profileSettings.2faQRAlt', { key: twoFAConfigData.secret })}
        </p>
        <div className='flex items-center mt-4'>
          <Input
            type='text'
            label={t('profileSettings.enter2faToEnable')}
            value={twoFACode}
            placeholder={t('profileSettings.yourOneTimeCode')}
            className='sm:col-span-3'
            onChange={handle2FAInput}
            onKeyDown={callFnOnKeyPress(_enable2FA)}
            error={twoFACodeError}
            disabled={isTwoFaLoading}
          />
          <Button
            className={cx('ml-2', {
              'mt-8  xs:mt-4': _isNull(twoFACodeError),
              'mb-1': !_isNull(twoFACodeError),
            })}
            onClick={_enable2FA}
            loading={isTwoFaLoading}
            primary
            large
          >
            {t('common.enable')}
          </Button>
        </div>
      </>
    )
  }

  return (
    <>
      <p className='max-w-prose text-base text-gray-900 dark:text-gray-50'>
        {t('profileSettings.2faEnable')}
      </p>
      <Button className='mt-4' onClick={_generate2FA} loading={isTwoFaLoading} primary large>
        {t('profileSettings.2faEnableBtn')}
      </Button>
    </>
  )
}

const UserSettings = ({
  onDelete,
  onExport,
  onSubmit,
  onEmailConfirm,
  onDeleteProjectCache,
  t,
  removeProject,
  removeShareProject,
  setUserShareData,
  setProjectsShareData,
  language,
  userSharedUpdate,
  sharedProjectError,
  updateUserData,
  login,
  genericError,
  onApiKeyGenerate,
  onApiKeyDelete,
}) => {
  const { user, dontRemember, isPaidTierUsed } = useSelector((state) => state.auth)

  const [form, setForm] = useState({
    email: user.email || '',
    password: '',
    repeat: '',
  })
  const [timezone, setTimezone] = useState(user.timezone || DEFAULT_TIMEZONE)
  const [isPaidFeatureOpened, setIsPaidFeatureOpened] = useState(false)
  const [timezoneChanged, setTimezoneChanged] = useState(false)
  const [reportFrequency, setReportFrequency] = useState(user.reportFrequency)
  const [validated, setValidated] = useState(false)
  const [errors, setErrors] = useState({})
  const [beenSubmitted, setBeenSubmitted] = useState(false)
  const [showModal, setShowModal] = useState(false)
  const [showAPIDeleteModal, setShowAPIDeleteModal] = useState(false)
  const [showExportModal, setShowExportModal] = useState(false)
  const [error, setError] = useState(null)
  const [copied, setCopied] = useState(false)
  const translatedFrequencies = _map(reportFrequencies, (key) => t(`profileSettings.${key}`)) // useMemo(_map(reportFrequencies, (key) => t(`profileSettings.${key}`)), [t])

  const validate = () => {
    const allErrors = {}

    if (!isValidEmail(form.email)) {
      allErrors.email = t('auth.common.badEmailError')
    }

    if (_size(form.password) > 0 && !isValidPassword(form.password)) {
      allErrors.password = t('auth.common.xCharsError', { amount: MIN_PASSWORD_CHARS })
    }

    if (form.password !== form.repeat) {
      allErrors.repeat = t('auth.common.noMatchError')
    }

    const valid = _isEmpty(_keys(allErrors))

    setErrors(allErrors)
    setValidated(valid)
  }

  useEffect(() => {
    validate()
  }, [form]); // eslint-disable-line

  const _setTimezone = (value) => {
    setTimezoneChanged(true)
    setTimezone(value)
  }

  const handleInput = (event) => {
    const { target } = event
    const value = target.type === 'checkbox' ? target.checked : target.value

    setForm((prevForm) => ({
      ...prevForm,
      [target.name]: value,
    }))
  }

  const handleSubmit = (e) => {
    e.preventDefault()
    e.stopPropagation()
    setBeenSubmitted(true)

    if (validated) {
      onSubmit(form)
    }
  }

  const handleTimezoneSave = () => {
    setBeenSubmitted(true)

    if (validated) {
      // if the timezone updates, we need to delete all project cache to refetch it with the new timezone setting afterwards
      if (timezoneChanged) {
        onDeleteProjectCache()
      }

      onSubmit({
        ...form,
        timezone,
      })
    }
  }

  const handleReportSave = () => {
    setBeenSubmitted(true)

    if (validated) {
      onSubmit({
        ...form,
        reportFrequency,
      })
    }
  }

  const _setReportFrequency = (value) => {
    if (!isPaidTierUsed && value === WEEKLY_REPORT_FREQUENCY) {
      setIsPaidFeatureOpened(true)
      return
    }

    setReportFrequency(value)
  }

  const reportIconExtractor = (_, index) => {
    if (!isPaidTierUsed && reportFrequencies[index] === WEEKLY_REPORT_FREQUENCY) {
      return <CurrencyDollarIcon className='w-5 h-5 mr-1' />
    }

    return null
  }

  const setToClickboard = (value) => {
    navigator.clipboard.writeText(value)
    setCopied(true)
  }

  return (
    <Title title={t('titles.profileSettings')}>
      <div className='min-h-min-footer bg-gray-50 dark:bg-gray-800 flex flex-col py-6 px-4 sm:px-6 lg:px-8'>
        <form className='max-w-7xl w-full mx-auto' onSubmit={handleSubmit}>
          <h2 className='mt-2 text-3xl font-bold text-gray-900 dark:text-gray-50'>
            {t('titles.profileSettings')}
          </h2>
          <h3 className='mt-2 text-lg font-bold text-gray-900 dark:text-gray-50'>
            {t('profileSettings.general')}
          </h3>
          <Input
            name='email'
            id='email'
            type='email'
            label={t('auth.common.email')}
            value={form.email}
            placeholder='you@example.com'
            className='mt-4'
            onChange={handleInput}
            error={beenSubmitted ? errors.email : null}
          />
          <div className='grid grid-cols-1 gap-y-6 gap-x-4 sm:grid-cols-6 mt-4'>
            <Input
              name='password'
              id='password'
              type='password'
              label={t('auth.common.password')}
              hint={t('auth.common.hint', { amount: MIN_PASSWORD_CHARS })}
              value={form.password}
              placeholder={t('auth.common.password')}
              className='sm:col-span-3'
              onChange={handleInput}
              error={beenSubmitted ? errors.password : null}
            />
            <Input
              name='repeat'
              id='repeat'
              type='password'
              label={t('auth.common.repeat')}
              value={form.repeat}
              placeholder={t('auth.common.repeat')}
              className='sm:col-span-3'
              onChange={handleInput}
              error={beenSubmitted ? errors.repeat : null}
            />
          </div>
          <Button className='mt-4' type='submit' primary large>
            {t('profileSettings.update')}
          </Button>
          <hr className='mt-5 border-gray-200 dark:border-gray-600' />
          <h3 className='mt-2 text-lg font-bold text-gray-900 dark:text-gray-50'>
            {t('profileSettings.timezone')}
          </h3>
          <div className='grid grid-cols-1 gap-y-6 gap-x-4 lg:grid-cols-2 mt-4'>
            <div>
              <TimezonePicker value={timezone} onChange={_setTimezone} />
            </div>
          </div>
          <Button className='mt-4' onClick={handleTimezoneSave} primary large>
            {t('common.save')}
          </Button>
          <hr className='mt-5 border-gray-200 dark:border-gray-600' />
          <h3 className='mt-2 text-lg font-bold text-gray-900 dark:text-gray-50'>
            {t('profileSettings.email')}
          </h3>
          <div className='grid grid-cols-1 gap-y-6 gap-x-4 lg:grid-cols-2 mt-4'>
            <div>
              <Select
                title={t(`profileSettings.${reportFrequency}`)}
                label={t('profileSettings.frequency')}
                className='w-full'
                items={translatedFrequencies}
                iconExtractor={reportIconExtractor}
                onSelect={(f) => _setReportFrequency(
                  reportFrequencies[_findIndex(translatedFrequencies, (freq) => freq === f)],
                )}
              />
            </div>
          </div>
          <Button className='mt-4' onClick={handleReportSave} primary large>
            {t('common.save')}
          </Button>
          <hr className='mt-5 border-gray-200 dark:border-gray-600' />
          <h3 className='flex items-center mt-2 text-lg font-bold text-gray-900 dark:text-gray-50'>
            {t('profileSettings.apiKey')}
            <div className='ml-5'>
              <Beta />
            </div>
          </h3>
          {user.apiKey ? (
            <div>
              <p className='max-w-prose text-base text-gray-900 dark:text-gray-50'>
                {t('profileSettings.apiKeyWarning')}
              </p>
              <p className='mt-4 max-w-prose text-base text-gray-900 dark:text-gray-50'>
                {t('profileSettings.apiKey')}
              </p>
              <div className='grid grid-cols-1 gap-y-6 gap-x-4 lg:grid-cols-2'>
                <div className='relative group'>
                  <Input
                    name='apiKey'
                    id='apiKey'
                    type='text'
                    className='pr-9'
                    value={user.apiKey}
                    onChange={handleInput}
                    disabled
                  />
                  <div className='absolute right-2 top-3'>
                    <div className='group relative'>
                      <Button
                        type='button'
                        onClick={() => setToClickboard(user.apiKey)}
<<<<<<< HEAD
                        className='hidden group opacity-70 hover:opacity-100 group-hover:block'
                        noBorder
                      >
                        <ClipboardDocumentIcon className='w-6 h-6' />
                        {copied && <div className='animate-appear bg-white dark:bg-gray-700 cursor-auto rounded p-1 pl-2 absolute sm:top-0 top-0.5 right-8 text-xs hidden group-focus:block'>Copied</div>}
=======
                        className='hidden hover:opacity-90 opacity-60 group-hover:block'
                        noBorder
                      >
                        <ClipboardDocumentIcon className='w-6 h-6' />
                        {copied && <div className='animate-appear opacity-1 hidden dark:bg-gray-700 rounded p-1 absolute bottom-0 right-8 text-xs group-focus:block'>Copied</div>}
>>>>>>> 038ae074
                      </Button>
                    </div>
                  </div>
                </div>
              </div>

            </div>
          ) : (
            <p className='max-w-prose text-base text-gray-900 dark:text-gray-50'>
              {t('profileSettings.noApiKey')}
            </p>
          )}
          {user.apiKey ? (
            <Button className='mt-4' onClick={() => setShowAPIDeleteModal(true)} danger large>
              {t('profileSettings.deleteApiKeyBtn')}
            </Button>
          ) : (
            <Button className='mt-4' onClick={onApiKeyGenerate} primary large>
              {t('profileSettings.addApiKeyBtn')}
            </Button>
          )}
          <hr className='mt-5 border-gray-200 dark:border-gray-600' />
          <h3 className='flex items-center mt-2 text-lg font-bold text-gray-900 dark:text-gray-50'>
            {t('profileSettings.2fa')}
          </h3>
          <TwoFA
            t={t}
            user={user}
            dontRemember={dontRemember}
            updateUserData={updateUserData}
            login={login}
            genericError={genericError}
          />

          <hr className='mt-5 border-gray-200 dark:border-gray-600' />
          <h3 className='flex items-center mt-2 text-lg font-bold text-gray-900 dark:text-gray-50'>
            {t('profileSettings.shared')}
          </h3>
          <div>
            {!_isEmpty(user.sharedProjects) ? (
              <div className='mt-3 flex flex-col'>
                <div className='-my-2 -mx-4 overflow-x-auto sm:-mx-6 lg:-mx-8'>
                  <div className='inline-block min-w-full py-2 align-middle md:px-6 lg:px-8'>
                    <div className='overflow-hidden shadow ring-1 ring-black ring-opacity-5 md:rounded-lg'>
                      <table className='min-w-full divide-y divide-gray-300 dark:divide-gray-600'>
                        <thead>
                          <tr className='dark:bg-gray-700'>
                            <th
                              scope='col'
                              className='py-3.5 pl-4 pr-3 text-left text-sm font-semibold text-gray-900 sm:pl-6 dark:text-white'
                            >
                              {t('profileSettings.sharedTable.project')}
                            </th>
                            <th
                              scope='col'
                              className='px-3 py-3.5 text-left text-sm font-semibold text-gray-900 dark:text-white'
                            >
                              {t('profileSettings.sharedTable.role')}
                            </th>
                            <th
                              scope='col'
                              className='px-3 py-3.5 text-left text-sm font-semibold text-gray-900 dark:text-white'
                            >
                              {t('profileSettings.sharedTable.joinedOn')}
                            </th>
                            <th scope='col' className='relative py-3.5 pl-3 pr-4 sm:pr-6' />
                          </tr>
                        </thead>
                        <tbody className='divide-y divide-gray-300 dark:divide-gray-600'>
                          {_map(user.sharedProjects, (item) => (
                            <ProjectList
                              key={item.id}
                              item={item}
                              language={language}
                              t={t}
                              removeProject={removeProject}
                              removeShareProject={removeShareProject}
                              setUserShareData={setUserShareData}
                              setProjectsShareData={setProjectsShareData}
                              userSharedUpdate={userSharedUpdate}
                              sharedProjectError={sharedProjectError}
                            />
                          ))}
                        </tbody>
                      </table>
                    </div>
                  </div>
                </div>
              </div>
            ) : (
              <NoSharedProjects t={t} />
            )}
          </div>
          <hr className='mt-5 border-gray-200 dark:border-gray-600' />
          {!user.isActive && (
            <div
              href='#'
              className='flex cursor-pointer mt-4 pl-0 underline text-blue-600 hover:text-indigo-800'
              onClick={() => onEmailConfirm(setError)}
            >
              <EnvelopeIcon className='mt-0.5 mr-2 w-6 h-6 text-blue-500' />
              {t('profileSettings.noLink')}
            </div>
          )}
          <div className='flex justify-between mt-4'>
            <Button onClick={() => setShowExportModal(true)} semiSmall primary>
              <ArrowDownTrayIcon className='w-5 h-5 mr-1' />
              {t('profileSettings.requestExport')}
            </Button>
            <Button className='ml-3' onClick={() => setShowModal(true)} semiSmall danger>
              <ExclamationTriangleIcon className='w-5 h-5 mr-1' />
              {t('profileSettings.delete')}
            </Button>
          </div>
        </form>

        <PaidFeature isOpened={isPaidFeatureOpened} onClose={() => setIsPaidFeatureOpened(false)} />
        <Modal
          onClose={() => setShowExportModal(false)}
          onSubmit={() => {
            setShowExportModal(false)
            onExport(user.exportedAt)
          }}
          submitText={t('common.continue')}
          closeText={t('common.close')}
          title={t('profileSettings.dataExport')}
          type='info'
          message={t('profileSettings.exportConfirmation')}
          isOpened={showExportModal}
        />
        <Modal
          onClose={() => setShowModal(false)}
          onSubmit={() => {
            setShowModal(false)
            onDelete()
          }}
          submitText={t('profileSettings.aDelete')}
          closeText={t('common.close')}
          title={t('profileSettings.qDelete')}
          submitType='danger'
          type='error'
          message={t('profileSettings.deactivateConfirmation')}
          isOpened={showModal}
        />
        <Modal
          onClose={() => setShowAPIDeleteModal(false)}
          onSubmit={() => {
            setShowAPIDeleteModal(false)
            onApiKeyDelete()
          }}
          submitText={t('profileSettings.deleteApiKeyBtn')}
          closeText={t('common.close')}
          title={t('profileSettings.apiKeyDelete')}
          submitType='danger'
          type='error'
          message={t('profileSettings.apiKeyDeleteConf')}
          isOpened={showAPIDeleteModal}
        />
        <Modal
          onClose={() => {
            setError('')
          }}
          closeText={t('common.gotIt')}
          type='error'
          title={t('common.error')}
          message={error}
          isOpened={Boolean(error)}
        />
      </div>
    </Title>
  )
}

UserSettings.propTypes = {
  onEmailConfirm: PropTypes.func.isRequired,
  onExport: PropTypes.func.isRequired,
  onDelete: PropTypes.func.isRequired,
  t: PropTypes.func.isRequired,
  onDeleteProjectCache: PropTypes.func.isRequired,
  removeProject: PropTypes.func.isRequired,
  removeShareProject: PropTypes.func.isRequired,
  setUserShareData: PropTypes.func.isRequired,
  setProjectsShareData: PropTypes.func.isRequired,
  language: PropTypes.string.isRequired,
  userSharedUpdate: PropTypes.func.isRequired,
  sharedProjectError: PropTypes.func.isRequired,
  updateUserData: PropTypes.func.isRequired,
  login: PropTypes.func.isRequired,
  genericError: PropTypes.func.isRequired,
  onApiKeyDelete: PropTypes.func.isRequired,
  onApiKeyGenerate: PropTypes.func.isRequired,
}

export default memo(UserSettings)<|MERGE_RESOLUTION|>--- conflicted
+++ resolved
@@ -609,19 +609,12 @@
                       <Button
                         type='button'
                         onClick={() => setToClickboard(user.apiKey)}
-<<<<<<< HEAD
                         className='hidden group opacity-70 hover:opacity-100 group-hover:block'
                         noBorder
                       >
                         <ClipboardDocumentIcon className='w-6 h-6' />
                         {copied && <div className='animate-appear bg-white dark:bg-gray-700 cursor-auto rounded p-1 pl-2 absolute sm:top-0 top-0.5 right-8 text-xs hidden group-focus:block'>Copied</div>}
-=======
-                        className='hidden hover:opacity-90 opacity-60 group-hover:block'
-                        noBorder
-                      >
-                        <ClipboardDocumentIcon className='w-6 h-6' />
-                        {copied && <div className='animate-appear opacity-1 hidden dark:bg-gray-700 rounded p-1 absolute bottom-0 right-8 text-xs group-focus:block'>Copied</div>}
->>>>>>> 038ae074
+
                       </Button>
                     </div>
                   </div>
