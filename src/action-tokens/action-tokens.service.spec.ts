import { Test, TestingModule } from '@nestjs/testing'
import { getRepositoryToken } from '@nestjs/typeorm'
import { Repository } from 'typeorm'
<<<<<<< HEAD
import { ActionToken, ActionTokenType } from './action-token.entity'
=======
import { ActionToken } from './action-token.entity'
>>>>>>> f32f18b9
import { ActionTokensService } from './action-tokens.service'

describe('ActionTokensService', () => {
  let service: ActionTokensService
<<<<<<< HEAD

=======
>>>>>>> f32f18b9
  let repository: Repository<ActionToken>
  const ACTIONTOKEN_REPOSITORY = getRepositoryToken(ActionToken)
  beforeEach(async () => {
    const module: TestingModule = await Test.createTestingModule({
      providers: [
        ActionTokensService,
        {
          provide: ACTIONTOKEN_REPOSITORY,
<<<<<<< HEAD
          useValue: { delete: jest.fn(), save: jest.fn(), findOneOrFail: jest.fn() },
        },
      ],
    }).compile()

=======
          useValue: { create: jest.fn(), save: jest.fn(), findOne: jest.fn() },
        },
      ],
    }).compile()
>>>>>>> f32f18b9
    repository = module.get<Repository<ActionToken>>(ACTIONTOKEN_REPOSITORY)
    service = module.get<ActionTokensService>(ActionTokensService)
  })
  describe('root', () => {
    it('should be defined with service1', () => {
      expect(service).toBeDefined()
    }),
    it('should be defined with repository', () => {
      expect(repository).toBeDefined()
    })
  }),

<<<<<<< HEAD
  describe('activation-token.service definding', () => {
     it('should be defined deleteMultiple()', () => {
       expect(service.deleteMultiple).toBeDefined()
     }),
    it('should be defined createForUser()', () => { 
      expect(service.createForUser).toBeDefined()
    })
    it('should be defined find()', () => {
      expect(service.find).toBeDefined()
    }),
    it('should be defined delete()', () => {
      expect(service.delete).toBeDefined()
=======
  describe('root', () => {
    it('should be defined', () => {
      expect(service).toBeDefined()
>>>>>>> f32f18b9
    })
  })
})<|MERGE_RESOLUTION|>--- conflicted
+++ resolved
@@ -1,19 +1,11 @@
 import { Test, TestingModule } from '@nestjs/testing'
 import { getRepositoryToken } from '@nestjs/typeorm'
 import { Repository } from 'typeorm'
-<<<<<<< HEAD
 import { ActionToken, ActionTokenType } from './action-token.entity'
-=======
-import { ActionToken } from './action-token.entity'
->>>>>>> f32f18b9
 import { ActionTokensService } from './action-tokens.service'
 
 describe('ActionTokensService', () => {
   let service: ActionTokensService
-<<<<<<< HEAD
-
-=======
->>>>>>> f32f18b9
   let repository: Repository<ActionToken>
   const ACTIONTOKEN_REPOSITORY = getRepositoryToken(ActionToken)
   beforeEach(async () => {
@@ -22,18 +14,11 @@
         ActionTokensService,
         {
           provide: ACTIONTOKEN_REPOSITORY,
-<<<<<<< HEAD
           useValue: { delete: jest.fn(), save: jest.fn(), findOneOrFail: jest.fn() },
         },
       ],
     }).compile()
 
-=======
-          useValue: { create: jest.fn(), save: jest.fn(), findOne: jest.fn() },
-        },
-      ],
-    }).compile()
->>>>>>> f32f18b9
     repository = module.get<Repository<ActionToken>>(ACTIONTOKEN_REPOSITORY)
     service = module.get<ActionTokensService>(ActionTokensService)
   })
@@ -46,7 +31,6 @@
     })
   }),
 
-<<<<<<< HEAD
   describe('activation-token.service definding', () => {
      it('should be defined deleteMultiple()', () => {
        expect(service.deleteMultiple).toBeDefined()
@@ -59,11 +43,6 @@
     }),
     it('should be defined delete()', () => {
       expect(service.delete).toBeDefined()
-=======
-  describe('root', () => {
-    it('should be defined', () => {
-      expect(service).toBeDefined()
->>>>>>> f32f18b9
     })
   })
 })