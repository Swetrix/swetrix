// This script initialises the Swetrix cloud edition database and tables if they're absent
const { queriesRunner, dbName, databaselessQueriesRunner } = require('./setup')

const CLICKHOUSE_DB_INIT_QUERIES = [`CREATE DATABASE IF NOT EXISTS ${dbName}`]

const CLICKHOUSE_INIT_QUERIES = [
  // The traffic data table
  `CREATE TABLE IF NOT EXISTS ${dbName}.analytics
  (
    psid Nullable(UInt64),
    sid Nullable(String),
    pid FixedString(12),
    pg Nullable(String),
    prev Nullable(String),
    dv LowCardinality(Nullable(String)),
    br LowCardinality(Nullable(String)),
    os LowCardinality(Nullable(String)),
    lc LowCardinality(Nullable(String)),
    ref Nullable(String),
    so Nullable(String),
    me Nullable(String),
    ca Nullable(String),
    cc Nullable(FixedString(2)),
    rg LowCardinality(Nullable(String)),
    ct Nullable(String),
<<<<<<< HEAD
    lt Nullable(UInt8),
=======
    meta Nested
    (
      key String,
      value String
    ),
>>>>>>> f4b35b20
    sdur Nullable(UInt32), 
    unique UInt8,
    created DateTime('UTC')
  )
  ENGINE = MergeTree()
  PARTITION BY toYYYYMM(created)
  ORDER BY (pid, created);`,

  // Custom events table
  `CREATE TABLE IF NOT EXISTS ${dbName}.customEV
  (
    psid Nullable(UInt64),
    pid FixedString(12),
    ev String,
    pg Nullable(String),
    dv LowCardinality(Nullable(String)),
    br LowCardinality(Nullable(String)),
    os LowCardinality(Nullable(String)),
    lc LowCardinality(Nullable(String)),
    ref Nullable(String),
    so Nullable(String),
    me Nullable(String),
    ca Nullable(String),
    cc Nullable(FixedString(2)),
    rg LowCardinality(Nullable(String)),
    ct Nullable(String),
    lt Nullable(UInt8),
    meta Nested
    (
      key String,
      value String
    ),
    created DateTime('UTC')
  )
  ENGINE = MergeTree()
  PARTITION BY toYYYYMM(created)
  ORDER BY (pid, created);`,

  // The performance data table
  `CREATE TABLE IF NOT EXISTS ${dbName}.performance
  (
    pid FixedString(12),
    pg Nullable(String),
    dv LowCardinality(Nullable(String)),
    br LowCardinality(Nullable(String)),
    cc Nullable(FixedString(2)),
    rg LowCardinality(Nullable(String)),
    ct Nullable(String),
    dns Nullable(UInt32),
    tls Nullable(UInt32),
    conn Nullable(UInt32),
    response Nullable(UInt32),
    render Nullable(UInt32),
    domLoad Nullable(UInt32),
    pageLoad Nullable(UInt32),
    ttfb Nullable(UInt32),
    created DateTime('UTC')
  )
  ENGINE = MergeTree()
  PARTITION BY toYYYYMM(created)
  ORDER BY (pid, created);`,

  // Error events table
  `CREATE TABLE IF NOT EXISTS ${dbName}.errors
  (
    eid FixedString(32),
    pid FixedString(12),
    pg Nullable(String),
    dv LowCardinality(Nullable(String)),
    br LowCardinality(Nullable(String)),
    os LowCardinality(Nullable(String)),
    lc LowCardinality(Nullable(String)),
    cc LowCardinality(Nullable(FixedString(2))),
    rg LowCardinality(Nullable(String)),
    ct Nullable(String),
    name String,
    message Nullable(String),
    lineno Nullable(UInt32),
    colno Nullable(UInt32),
    filename Nullable(String),
    created DateTime('UTC')
  )
  ENGINE = MergeTree()
  PARTITION BY toYYYYMM(created)
  ORDER BY (pid, created);`,

  // Error events status table
  `CREATE TABLE IF NOT EXISTS ${dbName}.error_statuses (
    eid FixedString(32),
    pid FixedString(12),
    status Enum8('active', 'regressed', 'resolved'),
    updated DateTime('UTC') DEFAULT now()
  )
  ENGINE = ReplacingMergeTree()
  PRIMARY KEY (eid, pid);`,

  // The CAPTCHA data table
  `CREATE TABLE IF NOT EXISTS ${dbName}.captcha
  (
    pid FixedString(12),
    dv LowCardinality(Nullable(String)),
    br LowCardinality(Nullable(String)),
    os Nullable(String),
    cc Nullable(FixedString(2)),
    manuallyPassed UInt8,
    created DateTime('UTC')
  )
  ENGINE = MergeTree()
  PARTITION BY toYYYYMM(created)
  ORDER BY (pid, created);`,
]

const initialiseDatabase = async () => {
  try {
    await databaselessQueriesRunner(CLICKHOUSE_DB_INIT_QUERIES)
    await queriesRunner(CLICKHOUSE_INIT_QUERIES)
  } catch (reason) {
    console.error(
      `[ERROR] Error occured whilst initialising the database: ${reason}`,
    )
  }
}

initialiseDatabase()

module.exports = {
  initialiseDatabase,
}<|MERGE_RESOLUTION|>--- conflicted
+++ resolved
@@ -23,15 +23,12 @@
     cc Nullable(FixedString(2)),
     rg LowCardinality(Nullable(String)),
     ct Nullable(String),
-<<<<<<< HEAD
     lt Nullable(UInt8),
-=======
     meta Nested
     (
       key String,
       value String
     ),
->>>>>>> f4b35b20
     sdur Nullable(UInt32), 
     unique UInt8,
     created DateTime('UTC')
